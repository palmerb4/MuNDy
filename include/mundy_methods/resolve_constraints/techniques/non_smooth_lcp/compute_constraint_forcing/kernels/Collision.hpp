--- conflicted
+++ resolved
@@ -80,76 +80,6 @@
   ///
   /// \note This method does not cache its return value, so every time you call this method, a new \c MeshRequirements
   /// will be created. You can save the result yourself if you wish to reuse it.
-<<<<<<< HEAD
-  static std::shared_ptr<mundy::meta::MeshRequirements> details_static_get_mesh_requirements(
-      [[maybe_unused]] const Teuchos::ParameterList &fixed_params) {
-    Teuchos::ParameterList valid_fixed_params = fixed_params;
-    static_validate_fixed_parameters_and_set_defaults(&valid_fixed_params);
-
-    // Fill the requirements using the given parameter list.
-    std::string node_coord_field_name = valid_fixed_params.get<std::string>("node_coord_field_name");
-    std::string node_force_field_name = valid_fixed_params.get<std::string>("node_force_field_name");
-    std::string element_lagrange_multiplier_field_name =
-        valid_fixed_params.get<std::string>("element_lagrange_multiplier_field_name");
-
-    auto part_reqs = std::make_shared<mundy::meta::PartRequirements>();
-    part_reqs->set_part_name("COLLISION");
-    part_reqs->set_part_topology(stk::topology::BEAM_2);
-    part_reqs->put_multibody_part_attribute(mundy::muntibody::Factory::get_fast_id("COLLISION"));
-    part_reqs->add_field_req(std::make_shared<mundy::meta::FieldRequirements<double>>(node_coord_field_name,
-                                                                                      stk::topology::NODE_RANK, 3, 1));
-    part_reqs->add_field_req(std::make_shared<mundy::meta::FieldRequirements<double>>(node_force_field_name,
-                                                                                      stk::topology::NODE_RANK, 3, 1));
-    part_reqs->add_field_req(std::make_shared<mundy::meta::FieldRequirements<double>>(
-        element_lagrange_multiplier_field_name, stk::topology::ELEMENT_RANK, 1, 1));
-
-    auto mesh_reqs = std::make_shared<mundy::meta::MeshRequirements>();
-    mesh_reqs->add_part_req(part_reqs);
-    return multibody_part_params;
-  }
-
-  /// \brief Validate the fixed parameters and use defaults for unset parameters.
-  static void details_static_validate_fixed_parameters_and_set_defaults(
-      [[maybe_unused]] Teuchos::ParameterList *const fixed_params_ptr) {
-    if (fixed_params_ptr->isParameter("node_coordinate_field_name")) {
-      const bool valid_type =
-          fixed_params_ptr->INVALID_TEMPLATE_QUALIFIER isType<std::string>("node_coordinate_field_name");
-      TEUCHOS_TEST_FOR_EXCEPTION(valid_type, std::invalid_argument,
-                                 "Collision: Type error. Given a parameter with name 'node_coordinate_field_name' but "
-                                     << "with a type other than std::string");
-    } else {
-      fixed_params_ptr->set("node_coordinate_field_name", std::string(default_node_coord_field_name_),
-=======
-<<<<<<< Updated upstream
-  static std::vector<std::shared_ptr<mundy::meta::PartRequirements>> details_static_get_part_requirements(
-      [[maybe_unused]] const Teuchos::ParameterList &fixed_parameter_list) {
-    std::shared_ptr<mundy::meta::PartRequirements> required_part_params =
-        std::make_shared<mundy::meta::PartRequirements>();
-    required_part_params->set_part_topology(stk::topology::BEAM_2);
-    required_collision_part_params->add_field_req(std::make_shared<mundy::meta::FieldRequirements<double>>(
-        std::string(default_node_coord_field_name_), stk::topology::NODE_RANK, 3, 1));
-    required_collision_part_params->add_field_req(std::make_shared<mundy::meta::FieldRequirements<double>>(
-        std::string(default_node_force_field_name_), stk::topology::NODE_RANK, 3, 1));
-    required_collision_part_params->add_field_req(std::make_shared<mundy::meta::FieldRequirements<double>>(
-        std::string(default_element_lagrange_multiplier_field_name_), stk::topology::ELEMENT_RANK, 1, 1));
-    return required_part_params;
-  }
-
-  /// \brief Get the default fixed parameters for this class (those that impact the part requirements).
-  ///
-  /// \note This method does not cache its return value, so every time you call this method, a new \c ParameterList
-  /// will be created. You can save the result yourself if you wish to reuse it.
-  static Teuchos::ParameterList details_static_get_valid_params() {
-    static Teuchos::ParameterList default_fixed_parameter_list;
-    default_fixed_parameter_list.set("node_coordinate_field_name", std::string(default_node_coord_field_name_),
-                                     "Name of the node field containing the coordinate of the sphere's center.");
-    default_fixed_parameter_list.set("node_force_field_name", std::string(default_node_force_field_name_),
-                                     "Name of the node field containing the sphere's com force.");
-    default_fixed_parameter_list.set("element_lagrange_multiplier_field_name",
-                                     std::string(default_element_lagrange_multiplier_field_name_),
-                                     "Name of the element field containing the constraint's Lagrange multiplier.");
-    return default_fixed_parameter_list;
-=======
   static std::shared_ptr<mundy::meta::MeshRequirements> details_static_get_mesh_requirements(
       [[maybe_unused]] const Teuchos::ParameterList &fixed_params) {
     Teuchos::ParameterList valid_fixed_params = fixed_params;
@@ -188,7 +118,6 @@
                                      << "with a type other than std::string");
     } else {
       fixed_params_ptr->set("node_coord_field_name", std::string(default_node_coord_field_name_),
->>>>>>> 1891593f
                             "Name of the node field containing the node's spatial coordinate.");
     }
 
@@ -214,10 +143,6 @@
                             std::string(default_element_lagrange_multiplier_field_name_),
                             "Name of the element field containing the constraint's Lagrange multiplier.");
     }
-<<<<<<< HEAD
-=======
->>>>>>> Stashed changes
->>>>>>> 1891593f
   }
 
   /// \brief Validate the mutable parameters and use defaults for unset parameters.
