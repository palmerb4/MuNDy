--- conflicted
+++ resolved
@@ -102,41 +102,6 @@
     required_part_params->add_field_req(std::make_shared<mundy::meta::FieldRequirements<double>>(
         element_lagrange_multiplier_field_name, stk::topology::ELEMENT_RANK, 1, 1));
     required_part_params->add_field_req(std::make_shared<mundy::meta::FieldRequirements<double>>(
-<<<<<<< HEAD
-        element_constraint_violation_field_name, stk::topology::ELEMENT_RANK, 1, 1));
-
-    auto mesh_reqs = std::make_shared<mundy::meta::MeshRequirements>();
-    mesh_reqs->add_part_req(part_reqs);
-    return multibody_part_params;
-  }
-
-  /// \brief Validate the fixed parameters and use defaults for unset parameters.
-  static void details_static_validate_fixed_parameters_and_set_defaults(
-      [[maybe_unused]] Teuchos::ParameterList *const fixed_params_ptr) {
-    if (fixed_params_ptr->isParameter("node_coordinate_field_name")) {
-=======
-<<<<<<< Updated upstream
-        std::string(default_element_constraint_violation_field_name_), stk::topology::ELEMENT_RANK, 1, 1));
-    return required_part_params;
-  }
-
-  /// \brief Get the default fixed parameters for this class (those that impact the part requirements).
-  ///
-  /// \note This method does not cache its return value, so every time you call this method, a new \c ParameterList
-  /// will be created. You can save the result yourself if you wish to reuse it.
-  static Teuchos::ParameterList details_static_get_valid_params() {
-    static Teuchos::ParameterList default_fixed_parameter_list;
-    default_fixed_parameter_list.set(
-        "element_signed_separation_dist_field_name", std::string(default_element_signed_separation_dist_field_name_),
-        "Name of the element field containing the signed separation distance collision pairs.");
-    default_fixed_parameter_list.set("element_lagrange_multiplier_field_name",
-                                     std::string(default_element_lagrange_multiplier_field_name_),
-                                     "Name of the element field containing the constraint's Lagrange multiplier.");
-    default_fixed_parameter_list.set("element_constraint_violation_field_name",
-                                     std::string(default_element_constraint_violation_field_name_),
-                                     "Name of the element field containing the constraint's violation measure.");
-    return default_fixed_parameter_list;
-=======
         element_constraint_violation_field_name, stk::topology::ELEMENT_RANK, 1, 1));
 
     auto mesh_reqs = std::make_shared<mundy::meta::MeshRequirements>();
@@ -148,7 +113,6 @@
   static void details_static_validate_fixed_parameters_and_set_defaults(
       [[maybe_unused]] Teuchos::ParameterList *const fixed_params_ptr) {
     if (fixed_params_ptr->isParameter("node_coord_field_name")) {
->>>>>>> 1891593f
       const bool valid_type =
           fixed_params_ptr->INVALID_TEMPLATE_QUALIFIER isType<std::string>("element_signed_separation_dist_field_name");
       TEUCHOS_TEST_FOR_EXCEPTION(
@@ -186,10 +150,6 @@
                             std::string(default_element_constraint_violation_field_name_),
                             "Name of the element field containing the constraint's violation measure.");
     }
-<<<<<<< HEAD
-=======
->>>>>>> Stashed changes
->>>>>>> 1891593f
   }
 
   /// \brief Validate the mutable parameters and use defaults for unset parameters.
