      
All of Mundy

The following layout displayes the class/registry structure for Mundy. In this layout, we have a more palatable naming system than using long names such as
SolveLCPTechniqueBBPGDKernelDiffDots or my favorite ResolveConstraintsTechniqueNonSmoothLCPComputeConstraintViolationCollisionKernel.  
        
Because techniques and kernels are accessed via their strings and the registry, the most important thing is that our layout reflect the registry. Users will never need to write 
mundy::methods::resolve_constraints::techniques::non_smooth_lcp::compute_constraint_violation::kernels::Sphere. This will naturally arise in their parameter list when specifying
the kernel for compute_constraint_violation. 

Note, we strategically choose to not put classes like ComputeAABB in the compute_aabb namespace. At first glance this is nonuntuitive, but it is imprtitive to our code's flexibilty. 
Take, for example, time_integration::techniques::NodeEuler. This class does not currently have any techniques or required kernels, so there is no need to place it within a
time_integration::techniques::node_euler namespace. But, down the line, we may ellect to add techniques to NodeEuler, thereby necessitating the creation of a node_euler namespace. 
Hence, this design avoids needless nacespacing while still allowing extensibility. It also lets us add new techniques without forcing users to change their code. All we have to do 
is add a techniques switch to the parameters list and set the default technique to the old method.

I do have a grievance. If I (a user) want to replace NonSmoothLCP with my own method, but want to retain some of its kernels, what should be done? Copying the kernels is bad practice. 
Mundy's design needs to be flexible enough to avoid copying. Maybe registration shouldn't be done via inheritance. It gets worse; kernels are hidden in a namespace specific to 
the class they are registered to. If I wanted to swap out NonSmoothLCP, I would have to use its registry in my class. That's not unreasonable.






Things that are missing,
 - What if a constraint has multiple Lagrange multipliers like friction? The current design is sufficiently abstract to support this functionality. (Not any more)
 - Periodicity
 - How to make reading and writing the mesh easier? 
   - Need a function that takes in an stk::io::StkMeshIoBroker and adds the fields to it. Can a parameter list be provided to specify which fields (if any) to output? 
 - How to make partitioning more visible to the user?
	 - Need a function for computing/populating the parallel rank field. 
 - How to make initializing particles/constraints easier? 
	 - Need a helper function for asigning a random initial orientation and initial position. Random position should be within some bounds.
 - Desperately need to store a multibody type attribute. Users shouldnt have to specify the entire set of kernels for a sphere part. They should be able to declare the part as a sphere 
   and then list the methods that it will use. Those methods should then deduce the correct kernel based on the multibody type. 
    - Maybe add a multibody type attribute?
    - Type attributes allow for something to be both a particle and a constraint.
    - A type attribute would help us with pairwise kernel deduction. How else is ComputeConstraintForcing supposed to assign the part requirements to the given parts?
    - How can users add their own attributes? We could make a MultibodyTypeFactory and registry; the registry takes in a string and the factory maps that sting to an integer (and vice versa).
    - With that technique, how should kernels state which multibody type they are made for? Also, how do we differentiate general kernels from multibody kernels?
    - For now, I think we can keep using the current setup by introducing a pair of identifiers for each MetaTwoWayKernel. These will identify the source and target name. The input params
      for ComputeConstraintForcing will specify two sets of parts: the source parts and the target parts. Within the parsms file the source parts will have the source identifier for the TwoWay 
      kernel as a sublist. Within that sublist, the user will provide the source params. The same is true for the target identider, the target part, and the target params.
    - We will loop over the source part and check if the connected entity is in the target part, if so, we will run the source-target pairwise kernel.


I really really dislike our current constraint setup. Using a quad as a constraint and needing to have extra nodes just so we can perform connections is hidious 
and fails to have proper ghosting/sharing. Instead, the most promising alternative is to assign a single constraint-rank entity per particle to hold all of the dynamically attached nodes.
For example,
CONSTRAINT RANK:                        CONSTRAINT1
                                       /     |     \
   ELEMENT RANK:        SPRING1       /   SPHERE1   \       SPRING2
                       /       \     /       |       \     /       \
      NODE RANK:  NODE1         NODE2      NODE3      NODE4         NODE5
Rules (that will one day be hard-coded into a single data structure):
  1. Particles are abstract movers. They may or may not have mass, volume, acceleration, or inertia and somehow move when acted upon by forces. They are the only entities that get 
     constraint-rank family trees. They may be standard shapes like spheres, ellipsoids, quads, cubes, hexes, tets and can be chained together to form complex shapes; although, 
     chaining them together may require special care to resolve particle mobility and force balance. For now, we consider non-combined shapes, but with time, we will allow "globs" of 
     connected particles.
  2. Springs, hinges, and joints are immaterial, massless, inertialess constraints that apply force and are moved by other entities. They have element rank and may share nodes, edges, or 
     faces with particles or other constraints. Properly accounting for sharing of lower rank entities requires care to avoid race conditions. For example, we choose to loop over all nodes
     in the spring part, get their connected elements, and if the element is a spring, we compute and sum the force. Note, the behavior of these constraints is undefined if their nodes 
     do not connect to a particle since they will be applying force to a massless object. It's up to the user to define what happens in this circumstance.   
  3. Constraints-as-particles: Each particle will be attached to a constraint rank entity, which should be treated as an extension of the particle itself and even given the same name. The constraint
     stores the dynamic connectivity information of the particle like the nodes or edges attached to a particle's smooth surface. They may NOT connect to nodes, edges, or faces already within the 
     particle's fixed connectivity. Nodes within this family tree must be attached to the particle's surfaces, they will store a surface normal vector, velocity vector, 
     and force vector. The first element topology of the particle's dynamic family tree must be the constrained particle; everything else is a linked entity. The constraints may also 
     attach to other lower-ranked entities to guarentee proper propogation of information up and down the connectivity tree. For now, we only need to attach the nodes to communicate 
     force from the constraints to the particle and velocity from the particle to the constraints. This design works for rigid and flexible particles alike.
  5. ComputeMobility takes in the BulkData and uses it to compute the velocity of the particles/constraints. As a result, this is the class that encodes rigid body motion vs flexibility. 
     For example, rigid body motion may require ComputeMobility to sum the force from each of the linked nodes to get a single center of mass force. This force can then be used to compute 
     the center of mass velocity, and from there, the velocity of each linked node. Alternatively, a flexible immersed boundary would take in the force at each linked node, interpolate
     onto the nearby grid, solve some PDE for velocity, then integrate back to the nodes. Or, for flexible fibers, one could interpolate the linked node forces into a set of collocation 
     points, solve for the velocity of the collocation points, then interpolate the velocity back to the nodes. 


mundy::
  meta::
    FieldRequirements
    FieldRequirementsBase
    FieldRequirementsFactory
    FieldRequirementsRegistry
    MeshBuilder
    MetaKernel
    MetaKernelFactory
    MetaKernelRegistry
    MetaTwoWayKernel
    MetaTwoWayKernelFactory
    MetaTwoWayKernelRegistry
    MetaMethod
    MetaMethodFactory
    MetaMethodRegistry
    PartRequirements      
  methods:: 
    ComputeAABB
    compute_aabb::
      kernels::
        Sphere
        Spherocylinder
        SuperEllipsoid
        Polytope
        Collision
        Spring
        AngularSpring
        Joint
        Hinge
    ComputeOBB
    compute_obb::
      kernels::
        Sphere
        Spherocylinder
        SuperEllipsoid
        Polytope
        Collision
        Spring
        AngularSpring
        Joint
        Hinge
    ComputeBoundingRadius
    compute_bounding_radius::
      kernels::
        Sphere
        Spherocylinder
        SuperEllipsoid
        Polytope
        Collision
        Spring
        AngularSpring
        Joint
        Hinge
    SolveLCP
    solve_lcp::
      techniques::
        APGDTechnique
        BBPGDTechnique
        bbpgd::
            ComputeDiffDotsKernel
            ComputeGradientStepKernel
    // neighbor methods
    DetectNeighbors
      kernels::
        SphereSphere
        SphereSpherecylinder
        SphereEllipsoid
        SpherePolytope
        SpherecylinderSpherecylinder
        SpherecylinderEllipsoid
        SpherecylinderPolytope
        SuperEllipsoidSuperEllipsoid
        SuperEllipsoidPolytope
        PolytopePolytope
    detect_neighbors::
      techniques::
        AABB
        BoundingSphere
    GhostNeighbors
    RefineNeighbors
    refine_neighbors::
      techniques::
        OBB
    // constraint methods  
    GenerateCollisionConstraints
    generate_collision_constraints::
      kernels::
        Spherocylinder
        SuperEllipsoid
        Polytope
    ResolveConstraints
    resolve_constraints::
      techniques::
        SmoothPotential          
        SmoothPenalty
        NonSmoothLCP
        non_smooth_lcp::
          ComputeConstraintViolation
          compute_constraint_violation::  
            kernels::
              Collision
              Spring
              AngularSpring
              Joint
              Hinge
          ComputeConstraintForcing (D F)
          compute_constraint_forcing::
            kernels::
              Spring
              AngularSpring
              Joint
              Hinge
          ComputeConstraintProjection
          compute_constraint_projection::
            techniques::
              DaiFletcher2005
              dai_fletcher::
                kernels::
                  Collision
                  Spring
                  AngularSpring
                  Joint
                  Hinge
          ComputeConstraintViolationLinearizedRateOfChange (dt D^T U)
          compute_constraint_violation_linearized_rate_of_change::
              kernels::
                Collision
                Spring
                AngularSpring
                Joint
                Hinge
          ComputeConstraintJacobian (dt D^T M D)
          ComputeConstraintResidual
        NonSmoothReLCP
    // motion methods
    ComputeTimeIntegration
    compute_time_integration::
      techniques::
        NodeEuler
        NodeAdamsBatchford          
    ComputeMobility
    compute_mobility::
      techniques::
        NodeEuler




Lets see the core data structures and denote them as complete. 
If incomplete, we denote their priority.
mundy::
  mesh::
    (D) BulkData
    (D) MeshBuilder
    (Attributes need to be inherited) MetaData
  meta::
    (D) FieldRequirements
    (D) FieldRequirementsBase
    (D) FieldRequirementsFactory
    (D) FieldRequirementsRegistry
    (D) HasMeshRequirementsAndIsRegisterable
    (D) MeshRequirements
    (D) MetaFactory
    (D) MetaKernel
    (D) MetaKWayKernel
    (D) MetaMethod
    (D) MetaRegistry
    (D) PartRequirements      
  methods:: 
    (D) ComputeAABB
    (D) ComputeBoundingRadius
    (D) ComputeMobility
    (D) ComputeOBB
    (D) ComputeTimeIntegration
    (Needs written) GenerateCollisionConstraints
    (Needs written) GhostNeighbors
    (Needs written) DetectNeighbors
    (Low) RefineNeighbors
    (D) ResolveConstraints
    (Needs written) UpdateConstraints
    (D) compute_aabb::
      kernels::
        (D) Sphere
        (aLENS) Spherocylinder
        SuperEllipsoid
        Polytope
        Collision
        Spring
        AngularSpring
        Joint
        Hinge
    (D) compute_bounding_radius::
      kernels::
        (D) Sphere
        (aLENS) Spherocylinder
        SuperEllipsoid
        Polytope
        Collision
        Spring
        AngularSpring
        Joint
        Hinge
    (D) compute_mobility::
      techniques::
        RigidBodyMotion
        rigid_body_motion::
          MapRigidBodyForceToRigidBodyVelocity
          MapRigidBodyVelocityToSurfaceVelocity
          MapSurfaceForceToRigidBodyForce
          map_rigid_body_force_to_rigid_body_velocity::
            techniques::
              (D) LocalDrag
              local_drag::
                kernels::
                  (D) Sphere
                  Spherocylinder
                  SuperEllipsoid
                  Polytope
          map_rigid_body_velocity_to_surface_velocity::
            kernels::
              (D) Sphere
              Spherocylinder
              SuperEllipsoid
              Polytope
          map_surface_force_to_rigid_body_force::
            kernels::
              (D) Sphere
              Spherocylinder
              SuperEllipsoid
              Polytope
    (D) compute_obb::
      kernels::
        (D) Sphere
        (aLENS) Spherocylinder
        SuperEllipsoid
        Polytope
        Collision
        Spring
        AngularSpring
        Joint
        Hinge
    (NodeEuler needs body multibody type) compute_time_integration::
      techniques::
        (HIGH) NodeEuler
        NodeAdamsBatchford   
    (Needs written) detect_neighbors::
      techniques::
        (HIGH) AABB
        BoundingSphere
    (Needs polished) generate_collision_constraints::
      kernels::
        (Needs polished) CollisionSphereSphere
        CollisionSphereSpherecylinder
        CollisionSphereEllipsoid
        CollisionSpherePolytope
        CollisionSpherecylinderSpherecylinder
        CollisionSpherecylinderEllipsoid
        CollisionSpherecylinderPolytope
        CollisionSuperEllipsoidSuperEllipsoid
        CollisionSuperEllipsoidPolytope
        CollisionPolytopePolytope
    (Low) refine_neighbors::
      techniques::
        OBB
    (Needs additional pieces) resolve_constraints::
      techniques::
        SmoothPotential          
        SmoothPenalty
        (Needs some additional sub-methods) NonSmoothLCP
        NonSmoothReLCP
        non_smooth_lcp::
          (D) ComputeConstraintForcing (Constraints apply force to their connected entities)
          (D) ComputeConstraintProjection (Projection of constraint force onto the feasible set)
          (Needs constraint multibody type) ComputeConstraintResidual (Global reduction of the constraint violation)
          (D) ComputeConstraintViolation (Constraints update their violation field)
          (D) compute_constraint_forcing::
            kernels::
              (D) Collision
              Spring
              AngularSpring
          (D) compute_constraint_projection::
            kernels::
              (D) Collision
              Spring
              AngularSpring
              Joint
              Hinge
          (D) compute_constraint_violation::  
            kernels::
              (D) Collision
              Spring
              AngularSpring
              Joint
              Hinge
          (Needs written) compute_constraint_violation_linearized_rate_of_change::
              kernels::
                (Needs written) Collision
                Spring
                AngularSpring
                Joint
                Hinge

Do the existing methods work correctly with ghosting/sharing?
All the existing methods loop over locally owned parts and do not perform communication. This is fine for 
- compute_aabb
- compute_bounding_radius
- compute_obb
- detect_neighbors (since it only needs the local AABB or OBB field)
- compute_constraint_projection
- compute_constraint_violation (needs aura communication)
- refine_neighbors (needs aura communication)
- generate_collision_constraints (needs aura communication)
- compute_constraint_forcing (needs aura communication)
but not for compute_mobility since we write out velocity to ghosted or shared nodes. We need an addition step where we communicate these changes.
This communication occurs after the kernels, causing some issues with our current requirements setup. This issue is caused by something else that 
has troubled me. Kernels are the ones that ask for specific fields meaning that the AABB field name may differ from kernel to kernel. It should 
really be ComputeAABB that specifies the modified fields and the kernels that modify them. Kernels then specify kernel-specific fields. If ComputeMobility
stored velocity and not just the kernels, then we could perform the communication with ease. The same goes for methods that should zero out fields. 

We can make compute_time_integration work with proper sharing/ghosting so long as we loop over all nodes and update their position. Currently, this won't
work because of updating the element orientation, but there is honestly no reason to store orientation just to have oriented spheres. If the user wants 
an oriented sphere method, they can easily make one. As a result, NodeEuler should only update the position of all nodes in the given parts. It couldn't care
less about linkers, particles, or spheres and ellipsoids. This means we can loop over local nodes and be perfectly fine. 

Order I will implement things
3. (Done) compute_mobility::techniques::LocalDrag
  - Given the BulkData, use the surface and body forces on the particles to compute their center of mass force, 
  - Use local drag to map this force to center of mass velocity. 
  - Use rigid body motion to map this velocity to surface velocity.
  (Done) 1. compute_mobility::MapSurfaceForceToRigidBodyForce
    - Sum the surface forces to get the total force at a known location in the rigid body (not necessarily the center of mass). 
  (Done) 2. compute_mobility::MapRigidBodyVelocityToSurfaceVelocity
    - Use rigid body motion about a known point to compute the velocity at all surface points.
4. (Done) ComputeMobility
  - Parses the given parameter list and calls the given technique.
5. (Done) compute_time_integration::techniques::NodeEuler
  - Given the BulkData, loops over the fixed and dynamic nodes of each particle and updates their position based on a first-order Euler step. 
  - Because this process is first-order, we naturally satisfy rigid body motion. If this process were higher order, then the surface points have the potential to leave the surface.
    I would like to restrict rigid body motion to ComputeMobility so this is a problem for another day. 
6. (Done) ComputeTimeIntegration
  - Parses the given parameter list and calls the given technique.
7. (Done) resolve_constraints::techniques::non_smooth_lcp::compute_constraint_forcing::kernels::Collision
  - Takes in a node within the collision part, fetches the attached elements, if they are in the collision part, computes and sums the constraint force
  - Computes and sums the constraint force from 
8. (Done) resolve_constraints::techniques::non_smooth_lcp::compute_constraint_projection::kernels::Collision
9. (Done) resolve_constraints::techniques::non_smooth_lcp::compute_constraint_violation::kernels::Collision
10. (Done) resolve_constraints::techniques::non_smooth_lcp::ComputeConstraintForcing
  - Zeros the constraint force on all constraint nodes.
  - Loops over the given constraint parts and runs the i'th kernel for each NODE in the i'th part.
  - The elements of the constraints need to have some up-to-date information for this to work. For example, springs and collisions need the separation distance.
11. (Done) resolve_constraints::techniques::non_smooth_lcp::ComputeConstraintProjection
  - Loops over the given constraint parts and runs the i'th kernel for each ELEMENT in the i'th part.
12. (Done) resolve_constraints::techniques::non_smooth_lcp::ComputeConstraintViolation
  - Loops over the given constraint parts and runs the i'th kernel for each ELEMENT in the i'th part.
13. (Done) resolve_constraints::techniques::non_smooth_lcp::ComputeConstraintResidual
  - Loops over the given constraint parts and runs the i'th kernel for each ELEMENT in the i'th part.
14. (Done) resolve_constraints::techniques::NonSmoothLCP
  - Perform the BBPGD non-smooth LCP solve, calling the correct sub-methods when necessary.
15. (Done) ResolveConstraints
  - Given BulkData with up-to-date constraints, parse the input params and call the desired technique.
16. (Done) All methods that add onto a certain field should take in an alpha and a beta. Instead of X += Y (which is equal to X = X0 + Y), we should use X = alpha Y + beta X0.
  - Methods that need updated:
    mundy_methods/compute_mobility/map_surface_force_to_rigid_body_force/kernels/Sphere.hpp
17. (Done) All multibody types that relate to bodies should have a parent Body type, similar for constraints and a Constraint type.
    While we're at it, should we encode the linkers into the multibody type such that, when people pass around rods, they are actually passing around linkers? 
    I ask because there are plenty of places where we expect the users to pass us linkers and not rods. That shouldnt be. The concept of what should be stored on the element vs 
    on the linker gets even more convoluted if we start treating linkers and rods synonymously. Who am I supposed to link to again? Why can't I just place fields on the constraints? 
    What's even the point of element rank entities if I can just create links to the constraints. Why do we use constraint rank for particles but element rank for linkers? 
    You get the point... There are a lot of tough questions if we blur the lines between linker and element. The linkers "link" a particle with some dynamically attached nodes. 
    Ideally, the particle would dynamically link to the nodes, but there is no way to do this in STK (that I know of). So then, how should users pass us linkers vs rods. Though some smart 
    DAG traversal, we can actually pass the rods directly instead of the linkers. This should clear up any confusion.
18. (Done) Update NodeEuler using the Body type.
    Update ComputeConstraintResidual using the Constraint type.
    Update mundy_methods/resolve_constraints/techniques/non_smooth_lcp/compute_constraint_forcing/kernels/Collision.hpp using the collision type.
20. GenerateCollisionConstraints
  - Given the BulkData with an up-to-date neighbor list mesh attribute, generate collision constraints between any two neighbors that don't already have a collision constraint.
<<<<<<< HEAD
=======
<<<<<<< Updated upstream
  - Choose the appropriate pairwise kernel based on part membership.
18. UpdateConstraints
=======
>>>>>>> 1891593f
  - Store two neighbor list, one from the previous timestep and the current timestep. At the end of execute, rotate the neighbor lists.
  - Copy and preprocess the given neighbor list.
  - Ghost neighbors, their downward connectivity, and their linkers.
  - Use the set difference between the current and previous neighbor list to identify how many constraints need deleted and how many need created.
  - (On the CPU) Mark the deleted constraints for deletion and generate the new collision constraints.
  - (On the CPU) Link the newly created collision constraints to their corresponding linkers.
<<<<<<< HEAD
  - (On the GPU) Populate each collision constraint using the appropriate 3Way kernel, chosen based on part membership.
21. UpdateConstraints
=======
  - (On the GPU) Populate each collision constraint using UpdateConstraints.
21. UpdateConstraints
>>>>>>> Stashed changes
>>>>>>> 1891593f
  - Given the BulkData, update the constraints as though they had just been generated. 
  - One kernel per constraint type.
22. Write detect neighbors. This is the first time that a method will use another method via the global registry.
23. Add the necessary submethods to resolve constraints.
24. Make sure that communication and ghosting is correct; both shared communicaton and ghosted communication.




There are some BIG changes that need to occur. Those are
0. Passing fields/parameters to sub-methods/sub-kernels. (Who should be the one to zero out the fields?)
  - Alternatively, we use alpha and beta to decide if values should be summed or zerod. That way the user decides when to reset.
1. (Done) The parameters for all methods and kernels need broken into fixed and mutable parameters.
2. (Done) All details_static_get_valid_params need updated to return the kernel/submethod params. 
   It should look a lot like details_static_get_mesh_requirements
3. (Done) Need a way to have default parameters for different multiboidy types without the user needing to specify every single kernel. 
   One promising method is to have a parameter like, use_present_default_parameters: SPHERE. 


Kernels allow methods to perform different actions upon one part vs another. One of the core issues is that users currently specify ALL kernels for EVERY part. Not only that, 
there is currently no way to fetch the default/valid parameters. What we want is a set of default parameters such that the users can identify their part as a sphere and it 
automatically use the sphere kernels. A multibody type identifier would take care of this. For example, each method/sub-method would parse its registered multibody types, 
get the requirements for each, and then output those. Now, if we do this right, then there should be a method for adding a sub-multibody type, such as a colored sphere, that
picks up some of the sphere's defaults but is able to overwrite others. Why does it need to pick up the defaults? We need a checker that can tell if a multibody type is a 
sub-type. That way, we only need to specify kernels for colored spheres in a few isolated locations. Can this be achieved using part inheritance? For example, we always add
a sphere part and if you are a sub-part of the sphere part then you automatically pick up the sphere kernels. OHHHH, we need a way to specify multibody types as sub-multibody 
types such that we can generate the set of parts for those multibody types and have them be subparts of their parent type. 

To be honest, the current design almost achieves this. Colored spheres are spheres, so they can be used with the sphere kernel so long as you list their kernels as being 
sphere kernels. PartRequirements allowed subparting. The ColoredSphere kernels could explicitly identify the ColoredSpheres are subparts of Spheres. THE PART REQUIREMENTS
CAN ENCODE THE MULTIBODY TYPE AND WE CAN USE THEM TO CREATE THE MULTIBODY INHERITANCE TREE! Ok, this is a big big change but I'm happy we figured it out.

Not every kernel has a multibody type associated with it. I could have kernels for acting on a grid that perform different actions based on topology. Kernels are meant to 
perform a different action on a specific group based on some identifying attribute about that group. If we better abstract our kernels to reduce duplicative code, then 
we can introduce different kernels based on the thing that sets them apart. That's the class identifier. What you're getting at is that the class identifier type should be 
templated. Multibody kernels are just those that are identified by a mundy::multibody::multibody_t, topology kernels are those that are identified by an
stk::topology::topology_t, general kernels are those that are identified by a string name. For example, you could have a MultibodyKernel acts on a specific multibody type or 
you could have a topology kernel.


I don't think that we should force all multibody types to have the same aabb field name or same node force name. No, it's better for performance if we do, but it's an
unnecessary restriction. The only reason we wanted to make the change, where methods fetch and then pass down the chain fields like aabb, was to allow certain methods
to zero-out force fields. Instead, why don't we loop over each of the kernels, fetch their force field and zero it out? That would require us to force all sub-kernels
to have a parameter with the aabb_field_name. I'm not ok with that since it assumes a form without a way to enforce it. If we use alpha and beta and mutable parameters,
then we can allow the user to decide when to zero out and when to add.

What are the required parameters for every method? 


What we currently do:
ComputeAABB
  input_parts:
    count: 2
    input_part_0:
      name:
      kernels:
        name: sphere
        buffer_distance:
        aabb_field_name:
        radius_field_name:
    input_part_1:
      name:
      kernels:
        name: ellipsoid
        buffer_distance:
        aabb_field_name:
        axis_length_field_name:

What we should do with multibody types:
ComputeAABB
  kernels:
    count: 2
    kernel_0: 
      multibody_type: sphere
      buffer_distance:
      aabb_field_name:
      radius_field_name:
    kernel_1: 
      multibody_type: ellipsoid
      axis_length_field_name:

What we expect the user to provide:
ComputeAABB
  kernels:
    count: 2
    kernel_0: 
      multibody_type: sphere
      buffer_distance:
      aabb_field_name:
      radius_field_name:
    kernel_1: 
      multibody_type: ellipsoid
      buffer_distance:
      aabb_field_name:
      axis_length_field_name:



What should mundy multibody look like? 
Well, if we store a multibody base type (just like stk::topology), then we can have sub-multibody types. 

Big issue. mundy::multibody needs to be extensible. I state this because that is the only way for users to swap out multibody kernels for their own. 
This way, colored spheres can be a multibody type, allowing users to make their own multibody kernel specializations for them. Otherwise, colored spheres
would only ever act like spheres. We shouldn't use enums directly. I would rather have a static map from string to int. The int is our multibody type.
From there, can we map from mundy::multibody::multibody_t to mundy::multibody in a way that users can extend? This way we can add a method for automatically
mapping mundy::multibody to an stk::topology.

static const mundy::multibody::multibody_t class_identifier_ = mundy::multibody::Sphere::get_id();

There's no way to go the other direction without using pointers. You'd have to map to Multibody directly, which would discard all information about the sphere. 
Because these classes are entirely static, the factory can store all of their methods in jump tables. Then we either use the id or the string to call the correct method. 

This means that Multibody can use CRTP to force each derived class to implement a certain static interface, the factory will store this interface. 
If we name the factory multibody, then we can do things like

unsigned id = mundy::MultibodyFactory::get_id("SPHERE");
std::string name = mundy::MultibodyFactory::get_name(id);
mundy::MultibodyFactory::get_topology(multibody_name);
mundy::MultibodyFactory::get_topology(multibody_id);
mundy::MultibodyFactory::is_valid(multibody_id);
mundy::MultibodyFactory::is_valid(multibody_name);
mundy::MultibodyFactory::has_parent(multibody_id);
mundy::MultibodyFactory::has_parent(multibody_name);
mundy::MultibodyFactory::get_parent(multibody_id);
mundy::MultibodyFactory::get_parent(multibody_name);

mundy::
  Multibody
  MultibodyRegistry
  MultibodyFactory
  multibody_types::
    Sphere
    Collision

Now, we do the same thing as MetaMethod, we use a string to register each multibody type (Sphere, Collision, Spring) and sequentially assign them an integer ID. 
The problem I have is that there's no need to output shared pointers to MultibodyBase everywhere; I want to directly interface with mundy::Multibody

I cannot force the children to implement a set static interface without using CRTP. Is that a bad thing? 
Well, I won't be able to use mundy::Multibody directly and I cannot output mundy::Sphere directly without outputting a pointer to MultibodyBase. 

class mundy::Multibody:
  public:
    using multibody_t = unsigned;

    static 

  private:
    static constexpr std::string_view name_ = "INVALID";
    static constexpr multibody_t type_ = MultibodyRegistry::get_multibody_type(name_); 
    static constexpr stk::topology topology_ = stk::topology::INVALID_TOPOLOGY;


Just like topology_data, we can use the following to convert our integer id to compile-time information like name, type, topology. 
mundy::multibody::multibody_data<mundy::multibody::multibody_t>

Unlike MetaMethod or MetaKernel, each multibody_data contains the same amount of information as all the others and they are entirely static entities. 



The current TODO:
(DONE) 1. Use the multibody factory to fetch the correct kernels
2. (Done) Store the multibody type on the parts 
  (Done) 2.1. Update the PartRequirements to support part attributes and field attributes
  2.2. (Done) Replace details_static_declare_mesh_requirements with the old style
3. (Done) Update the valid parameters of every Method to reflect the changes to multibody kernels. 
  3.1. (Done) ComputeAABB.hpp somewhat reflects this change but not ComputeAABB.cpp.
4. (Done) Change the part requirements to use the provided parameters. These are not MeshRequirements. 
  4.1. (Done) If a field name is not provided, use the default.
  4.2. (Done) Assign mesh fields, attributes, parts, subparts, and all fields.
4. (Done) A PartVector should be passed into the execute command rather than passing the names to the Params. We'll 
   find the intersection of that PartVector and each multibody type to choose the correct kernel. 
5. (Done) Update the constructors of each kernel and method to populate their temporaries with defaults. 
6. Store the neighbor list as a mesh attribute. 
  6.1. (Done) Instead of returning PartRequirements we should return MeshRequirements, which stores a vector of PartRequirements and any mesh attributes.
7. Introduce a parent multibody type for Bodies and Constraints. Instantiate the part for these parents and declare the subparts. 
8. GenerateCollisionConstraints (execute function needs updated to actually generate the collision constraints)
9. MapSurfaceForceToRigidBodyForce (address todo in execute function)
10. NodeEuler (execute function and constructor need updated once we add in a general constraint/body multibody type)
11. ComputeConstraintResidual (same as NodeEuler)
12. ComputeConstraintForcing (needs a way to reset the force)
13. NonSmoothLCP (execute needs updated to reflect our latest changes to multibody type)



HOW CAN PART ATTRIBUTES BE INHERITED WITHOUT COPYING THEM?

THROW A WARNING IF THE GIVEN SELECTOR HAS A DISJOINT SET, NOT ACTED ON THE CURRENT METHOD.

Using a fast id instead of a string seems tempting for choosing our kernels but the user needs to specify the kernel name in the
parameters, which means that the identifier needs to a string. We could overcome this with a map from string multibody type to fast id. For now, we'll use a string.

Part/Field/Mesh requirements need a way to take in any number of requirements into their parameter_list constructor. This can't happen until I figure out Meulu's parser.

I added in a setup/execute/finalize paradigm, but I feel this is only appropriate for kernels and not methods. For a method, setup and finalize should be a part of the 
execute function since multiple execute calls shouldn't be allowed between setup and finalize.



Unit tests: 
1. BulkDataGeneration: BulkData generation and destruction.
2. MetaDataAttributes: Add attributes to the MetaData and make sure they are moved/copied the correct amount of times.
3. BadField/Part/MeshRequirements: Attempt to give Field/Part/MeshRequirements some poor quality inputs and check out the errors.
4. MergeField/Part/MeshRequirements: Do Field/Part/MeshRequirements merge properly.
5. DeclareField/Part/MeshRequirements: Do Fields/Parts/Meshs get generated correctly.
6. BadMetaMethod/BadMetaKernel: Implement an incorrect meta class and check out the error messages.
7. RegisterClassWithFactory: Test MetaRegistry to see if we can break it.
8. ValidateComputeAABB/OBB/BoundingShere: Ensure that ComputeAABB/OBB/BoundingSphere can output an expected result for a sphere or rod.
9. ValidateComputeMobility: Use subfolders and write unit tests for RigidBodyMotion, its submethods, and their kernels.
10. Validate... : Same for all the others. We almost always have a simple base case that we can generte. <|MERGE_RESOLUTION|>--- conflicted
+++ resolved
@@ -452,27 +452,14 @@
     Update mundy_methods/resolve_constraints/techniques/non_smooth_lcp/compute_constraint_forcing/kernels/Collision.hpp using the collision type.
 20. GenerateCollisionConstraints
   - Given the BulkData with an up-to-date neighbor list mesh attribute, generate collision constraints between any two neighbors that don't already have a collision constraint.
-<<<<<<< HEAD
-=======
-<<<<<<< Updated upstream
-  - Choose the appropriate pairwise kernel based on part membership.
-18. UpdateConstraints
-=======
->>>>>>> 1891593f
   - Store two neighbor list, one from the previous timestep and the current timestep. At the end of execute, rotate the neighbor lists.
   - Copy and preprocess the given neighbor list.
   - Ghost neighbors, their downward connectivity, and their linkers.
   - Use the set difference between the current and previous neighbor list to identify how many constraints need deleted and how many need created.
   - (On the CPU) Mark the deleted constraints for deletion and generate the new collision constraints.
   - (On the CPU) Link the newly created collision constraints to their corresponding linkers.
-<<<<<<< HEAD
-  - (On the GPU) Populate each collision constraint using the appropriate 3Way kernel, chosen based on part membership.
-21. UpdateConstraints
-=======
   - (On the GPU) Populate each collision constraint using UpdateConstraints.
 21. UpdateConstraints
->>>>>>> Stashed changes
->>>>>>> 1891593f
   - Given the BulkData, update the constraints as though they had just been generated. 
   - One kernel per constraint type.
 22. Write detect neighbors. This is the first time that a method will use another method via the global registry.
