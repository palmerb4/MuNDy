--- conflicted
+++ resolved
@@ -38,21 +38,6 @@
 template <typename Field>
 constexpr bool is_device_field = false;
 
-<<<<<<< HEAD
-template <typename T, template <class> class NgpDebugger>
-constexpr bool is_device_field<stk::mesh::DeviceField<T, NgpDebugger>> = true;
-
-template <typename T, template <class> class NgpDebugger>
-constexpr bool is_device_field<const stk::mesh::DeviceField<T, NgpDebugger>> = true;
-
-template <typename Field>
-constexpr bool is_host_field = false;
-
-template <typename T, template <class> class NgpDebugger>
-constexpr bool is_host_field<stk::mesh::HostField<T, NgpDebugger>> = true;
-
-template <typename T, template <class> class NgpDebugger>
-=======
 template <typename Field>
 constexpr bool is_host_field = false;
 
@@ -79,7 +64,7 @@
 constexpr bool is_host_field<stk::mesh::HostField<T, NgpDebugger>> = true;
 
 template <typename T, template <typename> class NgpDebugger>
->>>>>>> 40ac5fcb
+
 constexpr bool is_host_field<const stk::mesh::HostField<T, NgpDebugger>> = true;
 #endif
 
