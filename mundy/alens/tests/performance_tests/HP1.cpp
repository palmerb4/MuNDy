// @HEADER
// **********************************************************************************************************************
//
//                                          Mundy: Multi-body Nonlocal Dynamics
//                                           Copyright 2024 Flatiron Institute
//                                                 Author: Bryce Palmer
//
// Mundy is free software: you can redistribute it and/or modify it under the terms of the GNU General Public License
// as published by the Free Software Foundation, either version 3 of the License, or (at your option) any later version.
//
// Mundy is distributed in the hope that it will be useful, but WITHOUT ANY WARRANTY; without even the implied warranty
// of MERCHANTABILITY or FITNESS FOR A PARTICULAR PURPOSE. See the GNU General Public License for more details.
//
// You should have received a copy of the GNU General Public License along with Mundy. If not, see
// <https://www.gnu.org/licenses/>.
//
// **********************************************************************************************************************
// @HEADER

#pragma TODO "Add a brief description of the file here."
/* Notes:

Brief note:
We are trying to simulate the HP1 project with Hossein.

Here is the generic form of a single chromatin chain. In this example, we have 3 chromatin 'repeats', which means 2
heterochromatin sections, and 1 euchromatin section in the middle.

E : euchromatin spheres
H : heterochromatin spheres
| : HP1 crosslinker
--- : backbone spring

|   |                           |   |
H---H---E---E---E---E---E---E---H---H

Chromatin backbone:
Backbone segments are modeled as spherocylinder segments, and can have a different spring constants that determine the
separation between adjacent spheres.

Interactions:

1. Backbone segment --- Backbone segment
   - Interactions are via a hertzian contact potential.
2. Backbone segment -- itself
   - Interactions are via a harmonic spring between adjacent spheres, but done along the spherocylinder segment
(backbone).


*/

// External libs
#include <fmt/format.h>
#include <fmt/ostream.h>
#include <openrand/philox.h>

// C++ core
#include <algorithm>   // for std::transform
#include <filesystem>  // for std::filesystem::path
#include <fstream>     // for std::ofstream
#include <iostream>    // for std::cout, std::endl
#include <memory>      // for std::shared_ptr, std::unique_ptr
#include <numeric>     // for std::accumulate
#include <regex>       // for std::regex
#include <string>      // for std::string
#include <vector>      // for std::vector

// Trilinos libs
#include <Kokkos_Core.hpp>                   // for Kokkos::initialize, Kokkos::finalize, Kokkos::Timer
#include <Teuchos_CommandLineProcessor.hpp>  // for Teuchos::CommandLineProcessor
#include <Teuchos_ParameterList.hpp>         // for Teuchos::ParameterList
#include <stk_balance/balance.hpp>           // for stk::balance::balanceStkMesh, stk::balance::BalanceSettings
#include <stk_io/StkMeshIoBroker.hpp>        // for stk::io::StkMeshIoBroker
#include <stk_mesh/base/Comm.hpp>            // for stk::mesh::comm_mesh_counts
#include <stk_mesh/base/DumpMeshInfo.hpp>    // for stk::mesh::impl::dump_all_mesh_info
#include <stk_mesh/base/Entity.hpp>          // for stk::mesh::Entity
#include <stk_mesh/base/FieldParallel.hpp>   // for stk::parallel_sum
#include <stk_mesh/base/ForEachEntity.hpp>   // for mundy::mesh::for_each_entity_run
#include <stk_mesh/base/Part.hpp>            // for stk::mesh::Part, stk::mesh::intersect
#include <stk_mesh/base/Selector.hpp>        // for stk::mesh::Selector
#include <stk_topology/topology.hpp>         // for stk::topology
#include <stk_util/parallel/Parallel.hpp>    // for stk::parallel_machine_init, stk::parallel_machine_finalize

// Mundy libs
#include <mundy_alens/actions_crosslinkers.hpp>                // for mundy::alens::crosslinkers...
#include <mundy_alens/periphery/Periphery.hpp>                 // for gen_sphere_quadrature
#include <mundy_constraints/AngularSprings.hpp>                // for mundy::constraints::AngularSprings
#include <mundy_constraints/ComputeConstraintForcing.hpp>      // for mundy::constraints::ComputeConstraintForcing
#include <mundy_constraints/DeclareAndInitConstraints.hpp>     // for mundy::constraints::DeclareAndInitConstraints
#include <mundy_constraints/HookeanSprings.hpp>                // for mundy::constraints::HookeanSprings
#include <mundy_core/MakeStringArray.hpp>                      // for mundy::core::make_string_array
#include <mundy_core/OurAnyNumberParameterEntryValidator.hpp>  // for mundy::core::OurAnyNumberParameterEntryValidator
#include <mundy_core/StringLiteral.hpp>  // for mundy::core::StringLiteral and mundy::core::make_string_literal
#include <mundy_core/throw_assert.hpp>   // for MUNDY_THROW_ASSERT
#include <mundy_io/IOBroker.hpp>         // for mundy::io::IOBroker
#include <mundy_linkers/ComputeSignedSeparationDistanceAndContactNormal.hpp>  // for mundy::linkers::ComputeSignedSeparationDistanceAndContactNormal
#include <mundy_linkers/DestroyNeighborLinkers.hpp>         // for mundy::linkers::DestroyNeighborLinkers
#include <mundy_linkers/EvaluateLinkerPotentials.hpp>       // for mundy::linkers::EvaluateLinkerPotentials
#include <mundy_linkers/GenerateNeighborLinkers.hpp>        // for mundy::linkers::GenerateNeighborLinkers
#include <mundy_linkers/LinkerPotentialForceReduction.hpp>  // for mundy::linkers::LinkerPotentialForceReduction
#include <mundy_linkers/NeighborLinkers.hpp>                // for mundy::linkers::NeighborLinkers
#include <mundy_math/Hilbert.hpp>                           // for mundy::math::create_hilbert_positions_and_directors
#include <mundy_math/Vector3.hpp>                           // for mundy::math::Vector3
#include <mundy_math/distance/EllipsoidEllipsoid.hpp>       // for mundy::math::distance::ellipsoid_ellipsoid
#include <mundy_mesh/BulkData.hpp>                          // for mundy::mesh::BulkData
#include <mundy_mesh/FieldViews.hpp>     // for mundy::mesh::vector3_field_data, mundy::mesh::quaternion_field_data
#include <mundy_mesh/MetaData.hpp>       // for mundy::mesh::MetaData
#include <mundy_mesh/fmt_stk_types.hpp>  // adds fmt::format for stk types
#include <mundy_mesh/utils/DestroyFlaggedEntities.hpp>        // for mundy::mesh::utils::destroy_flagged_entities
#include <mundy_mesh/utils/FillFieldWithValue.hpp>            // for mundy::mesh::utils::fill_field_with_value
#include <mundy_meta/MetaFactory.hpp>                         // for mundy::meta::MetaKernelFactory
#include <mundy_meta/MetaKernel.hpp>                          // for mundy::meta::MetaKernel
#include <mundy_meta/MetaKernelDispatcher.hpp>                // for mundy::meta::MetaKernelDispatcher
#include <mundy_meta/MetaMethodSubsetExecutionInterface.hpp>  // for mundy::meta::MetaMethodSubsetExecutionInterface
#include <mundy_meta/MetaRegistry.hpp>                        // for mundy::meta::MetaMethodRegistry
#include <mundy_meta/ParameterValidationHelpers.hpp>  // for mundy::meta::check_parameter_and_set_default and mundy::meta::check_required_parameter
#include <mundy_meta/PartReqs.hpp>  // for mundy::meta::PartReqs
#include <mundy_meta/utils/MeshGeneration.hpp>  // for mundy::meta::utils::generate_class_instance_and_mesh_from_meta_class_requirements
#include <mundy_shapes/ComputeAABB.hpp>  // for mundy::shapes::ComputeAABB
#include <mundy_shapes/Spheres.hpp>      // for mundy::shapes::Spheres

namespace mundy {

namespace alens {

namespace hp1 {

enum class BINDING_STATE_CHANGE : unsigned {
  NONE = 0u,
  LEFT_TO_DOUBLY,
  RIGHT_TO_DOUBLY,
  DOUBLY_TO_LEFT,
  DOUBLY_TO_RIGHT
};
enum class INITIALIZATION_TYPE : unsigned {
  GRID = 0u,
  RANDOM_UNIT_CELL,
  OVERLAP_TEST,
  HILBERT_RANDOM_UNIT_CELL,
  HILBERT_LATTICE,
  HILBERT_FILE,
  USHAPE_TEST,
  FROM_EXO,
  FROM_DAT
};

enum class BOND_TYPE : unsigned { HARMONIC = 0u, FENE, FENEWCA };
enum class PERIPHERY_BIND_SITES_TYPE : unsigned { RANDOM = 0u, FROM_FILE };
enum class PERIPHERY_SHAPE : unsigned { SPHERE = 0u, ELLIPSOID };
enum class PERIPHERY_QUADRATURE : unsigned { GAUSS_LEGENDRE = 0u, FROM_FILE };

std::ostream &operator<<(std::ostream &os, const BINDING_STATE_CHANGE &state) {
  switch (state) {
    case BINDING_STATE_CHANGE::NONE:
      os << "NONE";
      break;
    case BINDING_STATE_CHANGE::LEFT_TO_DOUBLY:
      os << "LEFT_TO_DOUBLY";
      break;
    case BINDING_STATE_CHANGE::RIGHT_TO_DOUBLY:
      os << "RIGHT_TO_DOUBLY";
      break;
    case BINDING_STATE_CHANGE::DOUBLY_TO_LEFT:
      os << "DOUBLY_TO_LEFT";
      break;
    case BINDING_STATE_CHANGE::DOUBLY_TO_RIGHT:
      os << "DOUBLY_TO_RIGHT";
      break;
    default:
      os << "UNKNOWN";
      break;
  }
  return os;
}

std::ostream &operator<<(std::ostream &os, const INITIALIZATION_TYPE &init_type) {
  switch (init_type) {
    case INITIALIZATION_TYPE::GRID:
      os << "GRID";
      break;
    case INITIALIZATION_TYPE::RANDOM_UNIT_CELL:
      os << "RANDOM_UNIT_CELL";
      break;
    case INITIALIZATION_TYPE::OVERLAP_TEST:
      os << "OVERLAP_TEST";
      break;
    case INITIALIZATION_TYPE::HILBERT_RANDOM_UNIT_CELL:
      os << "HILBERT_RANDOM_UNIT_CELL";
      break;
    case INITIALIZATION_TYPE::HILBERT_LATTICE:
      os << "HILBERT_LATTICE";
      break;
    case INITIALIZATION_TYPE::HILBERT_FILE:
      os << "HILBERT_FILE";
      break;
    case INITIALIZATION_TYPE::USHAPE_TEST:
      os << "USHAPE_TEST";
      break;
    case INITIALIZATION_TYPE::FROM_EXO:
      os << "FROM_EXO";
      break;
    case INITIALIZATION_TYPE::FROM_DAT:
      os << "FROM_DAT";
      break;
    default:
      os << "UNKNOWN";
      break;
  }
  return os;
}

std::ostream &operator<<(std::ostream &os, const BOND_TYPE &bond_type) {
  switch (bond_type) {
    case BOND_TYPE::HARMONIC:
      os << "HARMONIC";
      break;
    case BOND_TYPE::FENE:
      os << "FENE";
      break;
    case BOND_TYPE::FENEWCA:
      os << "FENEWCA";
      break;
    default:
      os << "UNKNOWN";
      break;
  }
  return os;
}

std::ostream &operator<<(std::ostream &os, const PERIPHERY_BIND_SITES_TYPE &bind_sites_type) {
  switch (bind_sites_type) {
    case PERIPHERY_BIND_SITES_TYPE::RANDOM:
      os << "RANDOM";
      break;
    case PERIPHERY_BIND_SITES_TYPE::FROM_FILE:
      os << "FROM_FILE";
      break;
    default:
      os << "UNKNOWN";
      break;
  }
  return os;
}

std::ostream &operator<<(std::ostream &os, const PERIPHERY_SHAPE &periphery_shape) {
  switch (periphery_shape) {
    case PERIPHERY_SHAPE::SPHERE:
      os << "SPHERE";
      break;
    case PERIPHERY_SHAPE::ELLIPSOID:
      os << "ELLIPSOID";
      break;
    default:
      os << "UNKNOWN";
      break;
  }
  return os;
}

std::ostream &operator<<(std::ostream &os, const PERIPHERY_QUADRATURE &periphery_quadrature) {
  switch (periphery_quadrature) {
    case PERIPHERY_QUADRATURE::GAUSS_LEGENDRE:
      os << "GAUSS_LEGENDRE";
      break;
    case PERIPHERY_QUADRATURE::FROM_FILE:
      os << "FROM_FILE";
      break;
    default:
      os << "UNKNOWN";
      break;
  }
  return os;
}

}  // namespace hp1

}  // namespace alens

}  // namespace mundy

template <>
struct fmt::formatter<mundy::alens::hp1::BINDING_STATE_CHANGE> : fmt::ostream_formatter {};

template <>
struct fmt::formatter<mundy::alens::hp1::INITIALIZATION_TYPE> : fmt::ostream_formatter {};

template <>
struct fmt::formatter<mundy::alens::hp1::BOND_TYPE> : fmt::ostream_formatter {};

template <>
struct fmt::formatter<mundy::alens::hp1::PERIPHERY_BIND_SITES_TYPE> : fmt::ostream_formatter {};

template <>
struct fmt::formatter<mundy::alens::hp1::PERIPHERY_SHAPE> : fmt::ostream_formatter {};

template <>
struct fmt::formatter<mundy::alens::hp1::PERIPHERY_QUADRATURE> : fmt::ostream_formatter {};

namespace mundy {

namespace alens {

namespace hp1 {

// Forward declare the enums and declare their fmt formatters.
class HP1 {
 public:
  using DeviceExecutionSpace = Kokkos::DefaultExecutionSpace;
  using DeviceMemorySpace = typename DeviceExecutionSpace::memory_space;

  HP1() = default;

  void print_rank0(auto thing_to_print, int indent_level = 0) {
    if (stk::parallel_machine_rank(MPI_COMM_WORLD) == 0) {
      std::string indent(indent_level * 2, ' ');
      std::cout << indent << thing_to_print << std::endl;
    }
  }

  void parse_user_inputs(int argc, char **argv) {
    // Parse the command line options to find the input filename
    Teuchos::CommandLineProcessor cmdp(false, true);
    cmdp.setOption("params", &input_parameter_filename_, "The name of the input file.");

    Teuchos::CommandLineProcessor::EParseCommandLineReturn parse_result = cmdp.parse(argc, argv);
    if (parse_result == Teuchos::CommandLineProcessor::PARSE_HELP_PRINTED) {
      print_help_message();

      // Safely exit the program
      // If we print the help message, we don't need to do anything else.
      exit(0);
    } else if (parse_result != Teuchos::CommandLineProcessor::PARSE_SUCCESSFUL) {
      throw std::invalid_argument("Failed to parse the command line arguments.");
    }

    // Read, validate, and parse in the parameters from the parameter list.
    try {
      Teuchos::ParameterList param_list = *Teuchos::getParametersFromYamlFile(input_parameter_filename_);
      set_params(param_list);
    } catch (const std::exception &e) {
      std::cerr << "ERROR: Failed to read the input parameter file." << std::endl;
      std::cerr << "During read, the following error occurred: " << e.what() << std::endl;
      std::cerr << "NOTE: This can happen for any number of reasons. Check that the file exists and contains the "
                   "expected parameters."
                << std::endl;
      throw e;
    }
  }

  void print_help_message() {
    std::cout << "#############################################################################################"
              << std::endl;
    std::cout << "To run this code, please pass in --params=<input.yaml> as a command line argument." << std::endl;
    std::cout << std::endl;
    std::cout << "Note, all parameters and sublists in input.yaml must be contained in a single top-level list."
              << std::endl;
    std::cout << "Such as:" << std::endl;
    std::cout << std::endl;
    std::cout << "HP1:" << std::endl;
    std::cout << "  num_time_steps: 1000" << std::endl;
    std::cout << "  timestep_size: 1e-6" << std::endl;
    std::cout << "#############################################################################################"
              << std::endl;
    std::cout << "The valid parameters that can be set in the input file are:" << std::endl;
    Teuchos::ParameterList valid_params = HP1::get_valid_params();

    auto print_options =
        Teuchos::ParameterList::PrintOptions().showTypes(false).showDoc(true).showDefault(true).showFlags(false).indent(
            1);
    valid_params.print(std::cout, print_options);
    std::cout << "#############################################################################################"
              << std::endl;
  }

  void set_params(const Teuchos::ParameterList &param_list) {
    // Validate the parameters and set the defaults.
    Teuchos::ParameterList valid_param_list = param_list;
    valid_param_list.validateParametersAndSetDefaults(HP1::get_valid_params());

    // Simulation parameters:
    Teuchos::ParameterList &simulation_params = valid_param_list.sublist("simulation");
    num_time_steps_ = simulation_params.get<size_t>("num_time_steps");
    timestep_size_ = simulation_params.get<double>("timestep_size");
    viscosity_ = simulation_params.get<double>("viscosity");
    num_chromosomes_ = simulation_params.get<size_t>("num_chromosomes");
    num_chromatin_repeats_ = simulation_params.get<size_t>("num_chromatin_repeats");
    num_euchromatin_per_repeat_ = simulation_params.get<size_t>("num_euchromatin_per_repeat");
    num_heterochromatin_per_repeat_ = simulation_params.get<size_t>("num_heterochromatin_per_repeat");
    backbone_sphere_hydrodynamic_radius_ = simulation_params.get<double>("backbone_sphere_hydrodynamic_radius");
    initial_chromosome_separation_ = simulation_params.get<double>("initial_chromosome_separation");
    MUNDY_THROW_REQUIRE(timestep_size_ > 0, std::invalid_argument, "timestep_size_ must be greater than 0.");
    MUNDY_THROW_REQUIRE(viscosity_ > 0, std::invalid_argument, "viscosity_ must be greater than 0.");
    MUNDY_THROW_REQUIRE(initial_chromosome_separation_ >= 0, std::invalid_argument,
                        "initial_chromosome_separation_ must be greater than or equal to 0.");

    io_frequency_ = simulation_params.get<size_t>("io_frequency");
    log_frequency_ = simulation_params.get<size_t>("log_frequency");
    output_filename_ = simulation_params.get<std::string>("output_filename");
    enable_continuation_if_available_ = simulation_params.get<bool>("enable_continuation_if_available");
    std::string initiliazation_type_string = simulation_params.get<std::string>("initialization_type");
    if (initiliazation_type_string == "GRID") {
      initialization_type_ = INITIALIZATION_TYPE::GRID;
    } else if (initiliazation_type_string == "RANDOM_UNIT_CELL") {
      initialization_type_ = INITIALIZATION_TYPE::RANDOM_UNIT_CELL;
    } else if (initiliazation_type_string == "OVERLAP_TEST") {
      initialization_type_ = INITIALIZATION_TYPE::OVERLAP_TEST;
    } else if (initiliazation_type_string == "HILBERT_RANDOM_UNIT_CELL") {
      initialization_type_ = INITIALIZATION_TYPE::HILBERT_RANDOM_UNIT_CELL;
    } else if (initiliazation_type_string == "HILBERT_LATTICE") {
      initialization_type_ = INITIALIZATION_TYPE::HILBERT_LATTICE;
    } else if (initiliazation_type_string == "HILBERT_FILE") {
      initialization_type_ = INITIALIZATION_TYPE::HILBERT_FILE;
      hilbert_centers_filename_ = simulation_params.get<std::string>("hilbert_centers_filename");
    } else if (initiliazation_type_string == "FROM_EXO") {
      initialization_type_ = INITIALIZATION_TYPE::FROM_EXO;
      initialize_from_exo_filename_ = simulation_params.get<std::string>("initialize_from_exo_filename");
    } else if (initiliazation_type_string == "FROM_DAT") {
      initialization_type_ = INITIALIZATION_TYPE::FROM_DAT;
      initialize_from_dat_filename_ = simulation_params.get<std::string>("initialize_from_dat_filename");
    } else if (initiliazation_type_string == "USHAPE_TEST") {
      initialization_type_ = INITIALIZATION_TYPE::USHAPE_TEST;
    } else {
      MUNDY_THROW_REQUIRE(false, std::invalid_argument,
                          std::string("Invalid initialization type. Received '") + initiliazation_type_string +
                              "' but expected 'GRID', 'RANDOM_UNIT_CELL', "
                              "'OVERLAP_TEST', 'HILBERT_RANDOM_UNIT_CELL', 'HILBERT_LATTICE', 'HILBERT_FILE', or "
                              "'FROM_FILE'.");
    }
    if (initialization_type_ == INITIALIZATION_TYPE::RANDOM_UNIT_CELL ||
        initialization_type_ == INITIALIZATION_TYPE::HILBERT_RANDOM_UNIT_CELL ||
        initialization_type_ == INITIALIZATION_TYPE::HILBERT_LATTICE) {
      Teuchos::Array<double> unit_cell_size = simulation_params.get<Teuchos::Array<double>>("unit_cell_size");
      unit_cell_size_[0] = unit_cell_size[0];
      unit_cell_size_[1] = unit_cell_size[1];
      unit_cell_size_[2] = unit_cell_size[2];
    }
    loadbalance_post_initialization_ = simulation_params.get<bool>("loadbalance_post_initialization");
    check_maximum_speed_pre_position_update_ = simulation_params.get<bool>("check_maximum_speed_pre_position_update");
    if (check_maximum_speed_pre_position_update_) {
      max_allowable_speed_ = simulation_params.get<double>("max_allowable_speed");
    }
    hydro_update_frequency_ = simulation_params.get<size_t>("hydro_update_frequency");
    MUNDY_THROW_REQUIRE(hydro_update_frequency_ > 0, std::invalid_argument,
                        "hydro_update_frequency_ must be greater than 0.");

    enable_chromatin_brownian_motion_ = simulation_params.get<bool>("enable_chromatin_brownian_motion");
    enable_backbone_springs_ = simulation_params.get<bool>("enable_backbone_springs");
    enable_backbone_collision_ = simulation_params.get<bool>("enable_backbone_collision");
    enable_backbone_n_body_hydrodynamics_ = simulation_params.get<bool>("enable_backbone_n_body_hydrodynamics");
    enable_crosslinkers_ = simulation_params.get<bool>("enable_crosslinkers");
    enable_periphery_collision_ = simulation_params.get<bool>("enable_periphery_collision");
    enable_periphery_hydrodynamics_ = simulation_params.get<bool>("enable_periphery_hydrodynamics");
    enable_periphery_binding_ = simulation_params.get<bool>("enable_periphery_binding");
    MUNDY_THROW_REQUIRE(enable_periphery_hydrodynamics_ ? enable_backbone_n_body_hydrodynamics_ : true,
                        std::invalid_argument,
                        "Logically periphery hydrodynamics requires backbone hydrodynamics to be enabled.");
    enable_active_euchromatin_forces_ = simulation_params.get<bool>("enable_active_euchromatin_forces");

    if (enable_chromatin_brownian_motion_) {
      set_brownian_motion_params(valid_param_list.sublist("brownian_motion"));
    }
    if (enable_backbone_springs_) {
      set_backbone_springs_params(valid_param_list.sublist("backbone_springs"));
    }
    if (enable_backbone_collision_) {
      set_backbone_collision_params(valid_param_list.sublist("backbone_collision"));
    }
    if (enable_crosslinkers_) {
      set_crosslinker_params(valid_param_list.sublist("crosslinker"));
    }
    if (enable_periphery_collision_) {
      set_periphery_collision_params(valid_param_list.sublist("periphery_collision"));
    }
    if (enable_periphery_hydrodynamics_) {
      set_periphery_hydrodynamic_params(valid_param_list.sublist("periphery_hydro"));
    }
    if (enable_periphery_binding_) {
      set_periphery_binding_params(valid_param_list.sublist("periphery_binding"));
    }
    if (enable_active_euchromatin_forces_) {
      set_active_euchromatin_forces_params(valid_param_list.sublist("active_euchromatin_forces"));
    }

    set_neighbor_list_params(valid_param_list.sublist("neighbor_list"));
  }

  void set_brownian_motion_params(const Teuchos::ParameterList &param_list) {
    brownian_kt_ = param_list.get<double>("kt");
  }

  void set_backbone_springs_params(const Teuchos::ParameterList &param_list) {
    const std::string backbone_spring_type_string = param_list.get<std::string>("spring_type");
    if (backbone_spring_type_string == "HARMONIC") {
      backbone_spring_type_ = BOND_TYPE::HARMONIC;
      backbone_spring_constant_ = param_list.get<double>("spring_constant");
      backbone_spring_r0_ = param_list.get<double>("spring_r0");
    } else if (backbone_spring_type_string == "FENE") {
      backbone_spring_type_ = BOND_TYPE::FENE;
      backbone_spring_constant_ = param_list.get<double>("spring_constant");
      backbone_spring_r0_ = param_list.get<double>("spring_r0");
    } else if (backbone_spring_type_string == "FENEWCA") {
      backbone_spring_type_ = BOND_TYPE::FENEWCA;
      backbone_spring_constant_ = param_list.get<double>("spring_constant");
      backbone_spring_r0_ = param_list.get<double>("spring_r0");
    } else {
      MUNDY_THROW_REQUIRE(false, std::invalid_argument,
                          std::string("Invalid backbone spring type. Received '") + backbone_spring_type_string +
                              "' but expected 'HARMONIC' or 'FENE' or 'FENEWCA'.");
    }
  }

  void set_backbone_collision_params(const Teuchos::ParameterList &param_list) {
    backbone_excluded_volume_radius_ = param_list.get<double>("backbone_excluded_volume_radius");
    backbone_youngs_modulus_ = param_list.get<double>("backbone_youngs_modulus");
    backbone_poissons_ratio_ = param_list.get<double>("backbone_poissons_ratio");
  }

  void set_crosslinker_params(const Teuchos::ParameterList &param_list) {
    const std::string crosslinker_spring_type_string = param_list.get<std::string>("spring_type");
    if (crosslinker_spring_type_string == "HARMONIC") {
      crosslinker_spring_type_ = BOND_TYPE::HARMONIC;
    } else if (crosslinker_spring_type_string == "FENE") {
      crosslinker_spring_type_ = BOND_TYPE::FENE;
    } else if (crosslinker_spring_type_string == "FENEWCA") {
      crosslinker_spring_type_ = BOND_TYPE::FENEWCA;
    } else {
      MUNDY_THROW_REQUIRE(false, std::invalid_argument,
                          std::string("Invalid crosslinker spring type. Received '") + crosslinker_spring_type_string +
                              "' but expected 'HARMONIC' or 'FENE' or 'FENEWCA'.");
    }

    crosslinker_kt_ = param_list.get<double>("kt");
    crosslinker_spring_constant_ = param_list.get<double>("spring_constant");
    crosslinker_r0_ = param_list.get<double>("spring_r0");
    crosslinker_left_binding_rate_ = param_list.get<double>("left_binding_rate");
    crosslinker_right_binding_rate_ = param_list.get<double>("right_binding_rate");
    crosslinker_left_unbinding_rate_ = param_list.get<double>("left_unbinding_rate");
    crosslinker_right_unbinding_rate_ = param_list.get<double>("right_unbinding_rate");
    if (crosslinker_spring_type_ == BOND_TYPE::HARMONIC) {
      crosslinker_cutoff_radius_ =
          crosslinker_r0_ + 5.0 * std::sqrt(1.0 / (crosslinker_kt_ * crosslinker_spring_constant_));
    } else if (crosslinker_spring_type_ == BOND_TYPE::FENE) {
      // The r0 quantity for FENE bonds is the rmax at which force goes to infinity, so anything beyond this in invalid!
      crosslinker_cutoff_radius_ = crosslinker_r0_;
    } else if (crosslinker_spring_type_ == BOND_TYPE::FENEWCA) {
      // The r0 quantity for FENE bonds is the rmax at which force goes to infinity, so anything beyond this in invalid!
      crosslinker_cutoff_radius_ = crosslinker_r0_;
    }
  }

  void set_periphery_hydrodynamic_params(const Teuchos::ParameterList &param_list) {
    check_maximum_periphery_overlap_ = param_list.get<bool>("check_maximum_periphery_overlap");
    if (check_maximum_periphery_overlap_) {
      maximum_allowed_periphery_overlap_ = param_list.get<double>("maximum_allowed_periphery_overlap");
    }

    std::string periphery_hydro_shape_string = param_list.get<std::string>("shape");
    if (periphery_hydro_shape_string == "SPHERE") {
      periphery_hydro_shape_ = PERIPHERY_SHAPE::SPHERE;
      periphery_hydro_radius_ = param_list.get<double>("radius");
    } else if (periphery_hydro_shape_string == "ELLIPSOID") {
      periphery_hydro_shape_ = PERIPHERY_SHAPE::ELLIPSOID;
      periphery_hydro_axis_radius1_ = param_list.get<double>("axis_radius1");
      periphery_hydro_axis_radius2_ = param_list.get<double>("axis_radius2");
      periphery_hydro_axis_radius3_ = param_list.get<double>("axis_radius3");
    } else {
      MUNDY_THROW_REQUIRE(false, std::invalid_argument,
                          std::string("Invalid hydrodynamic periphery shape. Received '") +
                              periphery_hydro_shape_string + "' but expected 'SPHERE' or 'ELLIPSOID'.");
    }
    std::string periphery_hydro_quadrature_string = param_list.get<std::string>("quadrature");
    if (periphery_hydro_quadrature_string == "GAUSS_LEGENDRE") {
      MUNDY_THROW_REQUIRE((periphery_hydro_shape_ == PERIPHERY_SHAPE::SPHERE) ||
                              ((periphery_hydro_shape_ == PERIPHERY_SHAPE::ELLIPSOID) &&
                               (periphery_hydro_axis_radius1_ == periphery_hydro_axis_radius2_) &&
                               (periphery_hydro_axis_radius2_ == periphery_hydro_axis_radius3_) &&
                               (periphery_hydro_axis_radius3_ == periphery_hydro_axis_radius1_)),
                          std::invalid_argument, "Gauss-Legendre quadrature is only valid for spherical peripheries.");
      periphery_hydro_quadrature_ = PERIPHERY_QUADRATURE::GAUSS_LEGENDRE;
      periphery_hydro_spectral_order_ = param_list.get<size_t>("spectral_order");
    } else if (periphery_hydro_quadrature_string == "FROM_FILE") {
      periphery_hydro_quadrature_ = PERIPHERY_QUADRATURE::FROM_FILE;
      periphery_hydro_num_quadrature_points_ = param_list.get<size_t>("num_quadrature_points");
      periphery_hydro_quadrature_points_filename_ = param_list.get<std::string>("quadrature_points_filename");
      periphery_hydro_quadrature_weights_filename_ = param_list.get<std::string>("quadrature_weights_filename");
      periphery_hydro_quadrature_normals_filename_ = param_list.get<std::string>("quadrature_normals_filename");
    } else {
      MUNDY_THROW_REQUIRE(false, std::invalid_argument,
                          std::string("Invalid periphery quadrature. Received '") + periphery_hydro_quadrature_string +
                              "' but expected 'GAUSS_LEGENDRE' or 'FROM_FILE'.");
    }
  }

  void set_periphery_collision_params(const Teuchos::ParameterList &param_list) {
    std::string periphery_collision_shape_string = param_list.get<std::string>("shape");
    periphery_collision_spring_constant_ = param_list.get<double>("collision_spring_constant");
    if (periphery_collision_shape_string == "SPHERE") {
      periphery_collision_shape_ = PERIPHERY_SHAPE::SPHERE;
      periphery_collision_radius_ = param_list.get<double>("radius");
    } else if (periphery_collision_shape_string == "ELLIPSOID") {
      periphery_collision_shape_ = PERIPHERY_SHAPE::ELLIPSOID;
      periphery_collision_axis_radius1_ = param_list.get<double>("axis_radius1");
      periphery_collision_axis_radius2_ = param_list.get<double>("axis_radius2");
      periphery_collision_axis_radius3_ = param_list.get<double>("axis_radius3");
    } else {
      MUNDY_THROW_REQUIRE(false, std::invalid_argument,
                          std::string("Invalid collision periphery shape. Received '") +
                              periphery_collision_shape_string + "' but expected 'SPHERE' or 'ELLIPSOID'.");
    }

    periphery_collision_use_fast_approx_ = param_list.get<bool>("use_fast_approx");
    shrink_periphery_over_time_ = param_list.get<bool>("shrink_periphery_over_time");
    if (shrink_periphery_over_time_) {
      set_periphery_collision_shrinkage_params(param_list.sublist("shrinkage"));
    }
  }

  void set_periphery_collision_shrinkage_params(const Teuchos::ParameterList &param_list) {
    periphery_collision_shrinkage_num_steps_ = param_list.get<size_t>("num_shrinkage_steps");
    periphery_collision_scale_factor_before_shrinking_ = param_list.get<double>("scale_factor_before_shrinking");
  }

  void set_periphery_binding_params(const Teuchos::ParameterList &param_list) {
    periphery_binding_rate_ = param_list.get<double>("binding_rate");
    periphery_unbinding_rate_ = param_list.get<double>("unbinding_rate");
    // NOTE: Binding to the periphery will piggyback off of the type of crosslinking bonds (HARMONIC or FENE) used.
    periphery_spring_constant_ = param_list.get<double>("spring_constant");
    periphery_spring_r0_ = param_list.get<double>("spring_r0");
    std::string periphery_bind_sites_type_string = param_list.get<std::string>("bind_sites_type");
    if (periphery_bind_sites_type_string == "RANDOM") {
      periphery_bind_sites_type_ = PERIPHERY_BIND_SITES_TYPE::RANDOM;
      periphery_num_bind_sites_ = param_list.get<size_t>("num_bind_sites");
    } else if (periphery_bind_sites_type_string == "FROM_FILE") {
      periphery_bind_sites_type_ = PERIPHERY_BIND_SITES_TYPE::FROM_FILE;
      periphery_num_bind_sites_ = param_list.get<size_t>("num_bind_sites");
      periphery_bind_site_locations_filename_ = param_list.get<std::string>("bind_site_locations_filename");
    } else {
      MUNDY_THROW_REQUIRE(false, std::invalid_argument,
                          std::string("Invalid periphery binding sites type. Received '") +
                              periphery_bind_sites_type_string + "' but expected 'RANDOM' or 'FROM_FILE'.");
    }
  }

  void set_neighbor_list_params(const Teuchos::ParameterList &param_list) {
    skin_distance_ = param_list.get<double>("skin_distance");
    force_neighborlist_update_ = param_list.get<bool>("force_neighborlist_update");
    force_neighborlist_update_nsteps_ = param_list.get<size_t>("force_neighborlist_update_nsteps");
    print_neighborlist_statistics_ = param_list.get<bool>("print_neighborlist_statistics");
  }

  void set_active_euchromatin_forces_params(const Teuchos::ParameterList &param_list) {
    active_euchromatin_force_sigma_ = param_list.get<double>("force_sigma");
    active_euchromatin_force_kon_ = param_list.get<double>("kon");
    active_euchromatin_force_koff_ = param_list.get<double>("koff");
  }

  static Teuchos::ParameterList get_valid_params() {
    // Create a paramater entity validator for our large integers to allow for both int and long long.
    auto prefer_size_t = []() {
      if (std::is_same_v<size_t, unsigned short>) {
        return mundy::core::OurAnyNumberParameterEntryValidator::PREFER_UNSIGNED_SHORT;
      } else if (std::is_same_v<size_t, unsigned int>) {
        return mundy::core::OurAnyNumberParameterEntryValidator::PREFER_UNSIGNED_INT;
      } else if (std::is_same_v<size_t, unsigned long>) {
        return mundy::core::OurAnyNumberParameterEntryValidator::PREFER_UNSIGNED_LONG;
      } else if (std::is_same_v<size_t, unsigned long long>) {
        return mundy::core::OurAnyNumberParameterEntryValidator::PREFER_UNSIGNED_LONG_LONG;
      } else {
        throw std::runtime_error("Unknown size_t type.");
        return mundy::core::OurAnyNumberParameterEntryValidator::PREFER_UNSIGNED_INT;
      }
    }();
    const bool allow_all_types_by_default = false;
    mundy::core::OurAnyNumberParameterEntryValidator::AcceptedTypes accept_int(allow_all_types_by_default);
    accept_int.allow_all_integer_types(true);
    auto make_new_validator = [](const auto &preferred_type, const auto &accepted_types) {
      return Teuchos::rcp(new mundy::core::OurAnyNumberParameterEntryValidator(preferred_type, accepted_types));
    };

    static Teuchos::ParameterList valid_parameter_list;

    valid_parameter_list.sublist("simulation")
        .set("num_time_steps", default_num_time_steps_, "Number of time steps.",
             make_new_validator(prefer_size_t, accept_int))
        .set("timestep_size", default_timestep_size_, "Time step size.")
        .set("viscosity", default_viscosity_, "Viscosity.")
        .set("num_chromosomes", default_num_chromosomes_, "Number of chromosomes.",
             make_new_validator(prefer_size_t, accept_int))
        .set("num_chromatin_repeats", default_num_chromatin_repeats_, "Number of chromatin repeats per chain.",
             make_new_validator(prefer_size_t, accept_int))
        .set("num_euchromatin_per_repeat", default_num_euchromatin_per_repeat_,
             "Number of euchromatin beads per repeat.", make_new_validator(prefer_size_t, accept_int))
        .set("num_heterochromatin_per_repeat", default_num_heterochromatin_per_repeat_,
             "Number of heterochromatin beads per repeat.", make_new_validator(prefer_size_t, accept_int))
        .set("backbone_sphere_hydrodynamic_radius", default_backbone_sphere_hydrodynamic_radius_,
             "Backbone sphere hydrodynamic radius. Even if n-body hydrodynamics is disabled, we still have "
             "self-interaction.")
        .set("initial_chromosome_separation", default_initial_chromosome_separation_, "Initial chromosome separation.")
        .set("initialization_type", std::string(default_initialization_type_string_), "Initialization_type.")
        .set("initialize_from_exo_filename", std::string(default_initialize_from_exo_filename_),
             "Exo file to initialize from if initialization_type is FROM_EXO.")
        .set("initialize_from_dat_filename", std::string(default_initialize_from_dat_filename_),
             "Dat file to initialize from if initialization_type is FROM_DAT.")
        .set("hilbert_centers_filename", std::string(default_hilbert_centers_filename_),
             "Dat file containing the centers of the Hilbert curve if initialization_type is HILBERT_FILE.")
        .set<Teuchos::Array<double>>(
            "unit_cell_size",
            Teuchos::tuple<double>(default_unit_cell_size_[0], default_unit_cell_size_[1], default_unit_cell_size_[2]),
            "Unit cell size in each dimension. (Only used if initialization_type involves a 'UNIT_CELL').")
        .set("check_maximum_speed_pre_position_update", default_check_maximum_speed_pre_position_update_,
             "Check maximum speed before updating positions.")
        .set("max_allowable_speed", default_max_allowable_speed_,
             "Maximum allowable speed (only used if "
             "check_maximum_speed_pre_position_update is true).")
        .set("hydro_update_frequency", default_hydro_update_frequency_,
             "The frequency at which we should update the background fluid velocity field. If not 1, the old velocity "
             "will be reused for the next update_frequency steps.",
             make_new_validator(prefer_size_t, accept_int))
        // IO
        .set("loadbalance_post_initialization", default_loadbalance_post_initialization_,
             "If we should load balance post-initialization or not.")
        .set("io_frequency", default_io_frequency_, "Number of timesteps between writing output.",
             make_new_validator(prefer_size_t, accept_int))
        .set("log_frequency", default_log_frequency_, "Number of timesteps between logging.",
             make_new_validator(prefer_size_t, accept_int))
        .set("output_filename", std::string(default_output_filename_), "Output filename.")
        .set("enable_continuation_if_available", default_enable_continuation_if_available_,
             "Enable continuing a previous simulation if an output file already exists.")
        // Control flags
        .set("enable_chromatin_brownian_motion", default_enable_chromatin_brownian_motion_,
             "Enable chromatin Brownian motion.")
        .set("enable_backbone_springs", default_enable_backbone_springs_, "Enable backbone springs.")
        .set("enable_backbone_collision", default_enable_backbone_collision_, "Enable backbone collision.")
        .set("enable_backbone_n_body_hydrodynamics", default_enable_backbone_n_body_hydrodynamics_,
             "Enable backbone N-body hydrodynamics.")
        .set("enable_crosslinkers", default_enable_crosslinkers_, "Enable crosslinkers.")
        .set("enable_periphery_collision", default_enable_periphery_collision_, "Enable periphery collision.")
        .set("enable_periphery_hydrodynamics", default_enable_periphery_hydrodynamics_,
             "Enable periphery hydrodynamics.")
        .set("enable_periphery_binding", default_enable_periphery_binding_, "Enable periphery binding.")
        .set("enable_active_euchromatin_forces", default_enable_active_euchromatin_forces_,
             "Enable active euchromatin forces.");

    valid_parameter_list.sublist("brownian_motion")
        .set("kt", default_brownian_kt_, "Temperature kT for Brownian Motion.");

    valid_parameter_list.sublist("backbone_springs")
        .set("spring_type", std::string(default_backbone_spring_type_string_), "Chromatin spring type.")
        .set("spring_constant", default_backbone_spring_constant_, "Chromatin spring constant.")
        .set("spring_r0", default_backbone_spring_r0_, "Chromatin rest length (HARMONIC) or rmax (FENE, FENEWCA).");

    valid_parameter_list.sublist("backbone_collision")
        .set("backbone_excluded_volume_radius", default_backbone_excluded_volume_radius_,
             "Backbone excluded volume radius.")
        .set("backbone_youngs_modulus", default_backbone_youngs_modulus_, "Backbone Young's modulus.")
        .set("backbone_poissons_ratio", default_backbone_poissons_ratio_, "Backbone Poisson's ratio.");

    valid_parameter_list.sublist("crosslinker")
        .set("spring_type", std::string(default_crosslinker_spring_type_string_), "Crosslinker spring type.")
        .set("kt", default_crosslinker_kt_, "Temperature kT for crosslinkers.")
        .set("spring_constant", default_crosslinker_spring_constant_, "Crosslinker spring constant.")
        .set("spring_r0", default_crosslinker_r0_, "Crosslinker rest length.")
        .set("left_binding_rate", default_crosslinker_left_binding_rate_, "Crosslinker left binding rate.")
        .set("right_binding_rate", default_crosslinker_right_binding_rate_, "Crosslinker right binding rate.")
        .set("left_unbinding_rate", default_crosslinker_left_unbinding_rate_, "Crosslinker left unbinding rate.")
        .set("right_unbinding_rate", default_crosslinker_right_unbinding_rate_, "Crosslinker right unbinding rate.");

    valid_parameter_list.sublist("periphery_hydro")
        .set("check_maximum_periphery_overlap", default_check_maximum_periphery_overlap_,
             "Check maximum periphery overlap.")
        .set("maximum_allowed_periphery_overlap", default_maximum_allowed_periphery_overlap_,
             "Maximum allowed periphery overlap.")
        .set("shape", std::string(default_periphery_hydro_shape_string_), "Periphery hydrodynamic shape.")
        .set("radius", default_periphery_hydro_radius_, "Periphery radius (only used if periphery_shape is SPHERE).")
        .set("axis_radius1", default_periphery_hydro_axis_radius1_,
             "Periphery axis length 1 (only used if periphery_shape is ELLIPSOID).")
        .set("axis_radius2", default_periphery_hydro_axis_radius2_,
             "Periphery axis length 2 (only used if periphery_shape is ELLIPSOID).")
        .set("axis_radius3", default_periphery_hydro_axis_radius3_,
             "Periphery axis length 3 (only used if periphery_shape is ELLIPSOID).")
        .set("quadrature", std::string(default_periphery_hydro_quadrature_string_), "Periphery quadrature.")
        .set("spectral_order", default_periphery_hydro_spectral_order_,
             "Periphery spectral order (only used if periphery is spherical is Gauss-Legendre quadrature).",
             make_new_validator(prefer_size_t, accept_int))
        .set("num_quadrature_points", default_periphery_hydro_num_quadrature_points_,
             "Periphery number of quadrature points (only used if quadrature type is FROM_FILE). Number of points in "
             "the files must match this quantity.",
             make_new_validator(prefer_size_t, accept_int))
        .set("quadrature_points_filename", std::string(default_periphery_hydro_quadrature_points_filename_),
             "Periphery quadrature points filename (only used if quadrature type is FROM_FILE).")
        .set("quadrature_weights_filename", std::string(default_periphery_hydro_quadrature_weights_filename_),
             "Periphery quadrature weights filename (only used if quadrature type is FROM_FILE).")
        .set("quadrature_normals_filename", std::string(default_periphery_hydro_quadrature_normals_filename_),
             "Periphery quadrature normals filename (only used if quadrature type is FROM_FILE).");

    valid_parameter_list.sublist("periphery_collision")
        .set("shape", std::string(default_periphery_collision_shape_string_), "Periphery collision shape.")
        .set("radius", default_periphery_collision_radius_,
             "Periphery radius (only used if periphery_shape is SPHERE).")
        .set("collision_spring_constant", default_periphery_collision_spring_constant_,
             "Periphery collision spring constant.")
        .set("axis_radius1", default_periphery_collision_axis_radius1_,
             "Periphery axis length 1 (only used if periphery_shape is ELLIPSOID).")
        .set("axis_radius2", default_periphery_collision_axis_radius2_,
             "Periphery axis length 2 (only used if periphery_shape is ELLIPSOID).")
        .set("axis_radius3", default_periphery_collision_axis_radius3_,
             "Periphery axis length 3 (only used if periphery_shape is ELLIPSOID).")
        .set("use_fast_approx", default_periphery_collision_use_fast_approx_, "Use fast periphery collision.")
        .set("shrink_periphery_over_time", default_shrink_periphery_over_time_, "Shrink periphery over time.")
        .sublist("shrinkage")
        .set("num_shrinkage_steps", default_periphery_collision_shrinkage_num_steps_,
             "Number of steps over which to perform the shrinking process (should not exceed num_time_steps).",
             make_new_validator(prefer_size_t, accept_int))
        .set("scale_factor_before_shrinking", default_periphery_collision_scale_factor_before_shrinking_,
             "Scale factor before shrinking.");

    valid_parameter_list.sublist("periphery_binding")
        .set("binding_rate", default_periphery_binding_rate_, "Periphery binding rate.")
        .set("unbinding_rate", default_periphery_unbinding_rate_, "Periphery unbinding rate.")
        .set("spring_constant", default_periphery_spring_constant_, "Periphery spring constant.")
        .set("spring_r0", default_periphery_spring_r0_, "Periphery spring rest length.")
        .set("bind_sites_type", std::string(default_periphery_bind_sites_type_string_), "Periphery bind sites type.")
        .set("num_bind_sites", default_periphery_num_bind_sites_,
             "Periphery number of binding sites (only used if periphery_binding_sites_type is RANDOM and periphery "
             "has spherical or ellipsoidal shape).",
             make_new_validator(prefer_size_t, accept_int))
        .set("bind_site_locations_filename", std::string(default_periphery_bind_site_locations_filename_),
             "Periphery binding sites filename (only used if periphery_binding_sites_type is FROM_FILE).");

    valid_parameter_list.sublist("active_euchromatin_forces")
        .set("force_sigma", default_active_euchromatin_force_sigma_, "Active euchromatin force sigma.")
        .set("kon", default_active_euchromatin_force_kon_, "Active euchromatin force kon.")
        .set("koff", default_active_euchromatin_force_koff_, "Active euchromatin force koff.");

    valid_parameter_list.sublist("neighbor_list")
        .set("skin_distance", default_skin_distance_, "Neighbor list skin distance.")
        .set("force_neighborlist_update", default_force_neighborlist_update_, "Force update of the neighbor list.")
        .set("force_neighborlist_update_nsteps", default_force_neighborlist_update_nsteps_,
             "Number of timesteps between force update of the neighbor list.",
             make_new_validator(prefer_size_t, accept_int))
        .set("print_neighborlist_statistics", default_print_neighborlist_statistics_,
             "Print neighbor list statistics.");

    return valid_parameter_list;
  }

  void dump_user_inputs() {
    if (stk::parallel_machine_rank(MPI_COMM_WORLD) == 0) {
      std::cout << "##################################################" << std::endl;
      std::cout << "INPUT PARAMETERS:" << std::endl;

      std::cout << std::endl;
      std::cout << "SIMULATION:" << std::endl;
      std::cout << "  num_time_steps:  " << num_time_steps_ << std::endl;
      std::cout << "  timestep_size:   " << timestep_size_ << std::endl;
      std::cout << "  viscosity:       " << viscosity_ << std::endl;
      std::cout << "  num_chromosomes: " << num_chromosomes_ << std::endl;
      std::cout << "  num_chromatin_repeats:      " << num_chromatin_repeats_ << std::endl;
      std::cout << "  num_euchromatin_per_repeat: " << num_euchromatin_per_repeat_ << std::endl;
      std::cout << "  num_heterochromatin_per_repeat:  " << num_heterochromatin_per_repeat_ << std::endl;
      std::cout << "  backbone_sphere_hydrodynamic_radius: " << backbone_sphere_hydrodynamic_radius_ << std::endl;
      std::cout << "  initial_chromosome_separation:   " << initial_chromosome_separation_ << std::endl;
      std::cout << "  initialization_type:             " << initialization_type_ << std::endl;
      if (initialization_type_ == INITIALIZATION_TYPE::FROM_EXO) {
        std::cout << "  initialize_from_file_filename: " << initialize_from_exo_filename_ << std::endl;
      }
      if (initialization_type_ == INITIALIZATION_TYPE::FROM_DAT) {
        std::cout << "  initialize_from_file_filename: " << initialize_from_dat_filename_ << std::endl;
      }

      if ((initialization_type_ == INITIALIZATION_TYPE::RANDOM_UNIT_CELL) ||
          (initialization_type_ == INITIALIZATION_TYPE::HILBERT_RANDOM_UNIT_CELL)) {
        std::cout << "  unit_cell_size: {" << unit_cell_size_[0] << ", " << unit_cell_size_[1] << ", "
                  << unit_cell_size_[2] << "}" << std::endl;
      }
      std::cout << "  loadbalance_post_initialization: " << loadbalance_post_initialization_ << std::endl;
      std::cout << "  check_maximum_speed_pre_position_update: " << check_maximum_speed_pre_position_update_
                << std::endl;
      if (check_maximum_speed_pre_position_update_) {
        std::cout << "  max_allowable_speed: " << max_allowable_speed_ << std::endl;
      }
      std::cout << "  hydro_update_frequency: " << hydro_update_frequency_ << std::endl;

      std::cout << std::endl;
      std::cout << "IO:" << std::endl;
      std::cout << "  io_frequency:    " << io_frequency_ << std::endl;
      std::cout << "  log_frequency:   " << log_frequency_ << std::endl;
      std::cout << "  output_filename: " << output_filename_ << std::endl;
      std::cout << "  enable_continuation_if_available: " << enable_continuation_if_available_ << std::endl;

      std::cout << std::endl;
      std::cout << "CONTROL FLAGS:" << std::endl;
      std::cout << "  enable_chromatin_brownian_motion: " << enable_chromatin_brownian_motion_ << std::endl;
      std::cout << "  enable_backbone_springs:          " << enable_backbone_springs_ << std::endl;
      std::cout << "  enable_backbone_collision:        " << enable_backbone_collision_ << std::endl;
      std::cout << "  enable_backbone_n_body_hydrodynamics:    " << enable_backbone_n_body_hydrodynamics_ << std::endl;
      std::cout << "  enable_crosslinkers:              " << enable_crosslinkers_ << std::endl;
      std::cout << "  enable_periphery_hydrodynamics:   " << enable_periphery_hydrodynamics_ << std::endl;
      std::cout << "  enable_periphery_collision:       " << enable_periphery_collision_ << std::endl;
      std::cout << "  enable_periphery_binding:         " << enable_periphery_binding_ << std::endl;
      std::cout << "  enable_active_euchromatin_forces: " << enable_active_euchromatin_forces_ << std::endl;

      if (enable_chromatin_brownian_motion_) {
        std::cout << std::endl;
        std::cout << "BROWNIAN MOTION:" << std::endl;
        std::cout << "  kt: " << brownian_kt_ << std::endl;
      }

      if (enable_backbone_springs_) {
        std::cout << std::endl;
        std::cout << "BACKBONE SPRINGS:" << std::endl;
        std::cout << "  spring_type:      " << backbone_spring_type_ << std::endl;
        std::cout << "  spring_constant:  " << backbone_spring_constant_ << std::endl;
        if (backbone_spring_type_ == BOND_TYPE::HARMONIC) {
          std::cout << "  spring_rest_length: " << backbone_spring_r0_ << std::endl;
        } else if (backbone_spring_type_ == BOND_TYPE::FENE) {
          std::cout << "  spring_rmax:        " << backbone_spring_r0_ << std::endl;
        } else if (backbone_spring_type_ == BOND_TYPE::FENEWCA) {
          std::cout << "  spring_rmax:        " << backbone_spring_r0_ << std::endl;
        }
      }

      if (enable_backbone_collision_) {
        std::cout << std::endl;
        std::cout << "BACKBONE COLLISION:" << std::endl;
        std::cout << "  excluded_volume_radius: " << backbone_excluded_volume_radius_ << std::endl;
        std::cout << "  youngs_modulus: " << backbone_youngs_modulus_ << std::endl;
        std::cout << "  poissons_ratio: " << backbone_poissons_ratio_ << std::endl;
      }

      if (enable_crosslinkers_) {
        std::cout << std::endl;
        std::cout << "CROSSLINKERS:" << std::endl;
        std::cout << "  spring_type: " << crosslinker_spring_type_ << std::endl;
        std::cout << "  kt: " << crosslinker_kt_ << std::endl;
        std::cout << "  spring_constant: " << crosslinker_spring_constant_ << std::endl;
        std::cout << "  r0: " << crosslinker_r0_ << std::endl;
        std::cout << "  left_binding_rate: " << crosslinker_left_binding_rate_ << std::endl;
        std::cout << "  right_binding_rate: " << crosslinker_right_binding_rate_ << std::endl;
        std::cout << "  left_unbinding_rate: " << crosslinker_left_unbinding_rate_ << std::endl;
        std::cout << "  right_unbinding_rate: " << crosslinker_right_unbinding_rate_ << std::endl;
        std::cout << "  cutoff_radius: " << crosslinker_cutoff_radius_ << std::endl;
      }

      if (enable_periphery_hydrodynamics_) {
        std::cout << std::endl;
        std::cout << "PERIPHERY HYDRODYNAMICS:" << std::endl;
        std::cout << "  check_maximum_periphery_overlap: " << check_maximum_periphery_overlap_ << std::endl;
        if (check_maximum_periphery_overlap_) {
          std::cout << "  maximum_allowed_periphery_overlap: " << maximum_allowed_periphery_overlap_ << std::endl;
        }
        if (periphery_hydro_shape_ == PERIPHERY_SHAPE::SPHERE) {
          std::cout << "  shape: SPHERE" << std::endl;
          std::cout << "  radius: " << periphery_hydro_radius_ << std::endl;
        } else if (periphery_hydro_shape_ == PERIPHERY_SHAPE::ELLIPSOID) {
          std::cout << "  shape: ELLIPSOID" << std::endl;
          std::cout << "  axis_radius1: " << periphery_hydro_axis_radius1_ << std::endl;
          std::cout << "  axis_radius2: " << periphery_hydro_axis_radius2_ << std::endl;
          std::cout << "  axis_radius3: " << periphery_hydro_axis_radius3_ << std::endl;
        }
        if (periphery_hydro_quadrature_ == PERIPHERY_QUADRATURE::GAUSS_LEGENDRE) {
          std::cout << "  quadrature: GAUSS_LEGENDRE" << std::endl;
          std::cout << "  spectral_order: " << periphery_hydro_spectral_order_ << std::endl;
        } else if (periphery_hydro_quadrature_ == PERIPHERY_QUADRATURE::FROM_FILE) {
          std::cout << "  quadrature: FROM_FILE" << std::endl;
          std::cout << "  num_quadrature_points: " << periphery_hydro_num_quadrature_points_ << std::endl;
          std::cout << "  quadrature_points_filename: " << periphery_hydro_quadrature_points_filename_ << std::endl;
          std::cout << "  quadrature_weights_filename: " << periphery_hydro_quadrature_weights_filename_ << std::endl;
          std::cout << "  quadrature_normals_filename: " << periphery_hydro_quadrature_normals_filename_ << std::endl;
        }
      }

      if (enable_periphery_collision_) {
        std::cout << std::endl;
        std::cout << "PERIPHERY COLLISION:" << std::endl;
        if (periphery_collision_shape_ == PERIPHERY_SHAPE::SPHERE) {
          std::cout << "  shape: SPHERE" << std::endl;
          std::cout << "  radius: " << periphery_collision_radius_ << std::endl;
        } else if (periphery_collision_shape_ == PERIPHERY_SHAPE::ELLIPSOID) {
          std::cout << "  shape: ELLIPSOID" << std::endl;
          std::cout << "  axis_radius1: " << periphery_collision_axis_radius1_ << std::endl;
          std::cout << "  axis_radius2: " << periphery_collision_axis_radius2_ << std::endl;
          std::cout << "  axis_radius3: " << periphery_collision_axis_radius3_ << std::endl;
        }
        std::cout << "  collision_spring_constant: " << periphery_collision_spring_constant_ << std::endl;
        std::cout << "  periphery_collision_use_fast_approx: " << periphery_collision_use_fast_approx_ << std::endl;
        std::cout << "  shrink_periphery_over_time: " << shrink_periphery_over_time_ << std::endl;
        if (shrink_periphery_over_time_) {
          std::cout << "  SHRINKAGE:" << std::endl;
          std::cout << "    num_shrinkage_steps: " << periphery_collision_shrinkage_num_steps_ << std::endl;
          std::cout << "    scale_factor_before_shrinking: " << periphery_collision_scale_factor_before_shrinking_
                    << std::endl;
        }
      }

      if (enable_periphery_binding_) {
        std::cout << std::endl;
        std::cout << "PERIPHERY BINDING:" << std::endl;
        std::cout << "  binding_rate: " << periphery_binding_rate_ << std::endl;
        std::cout << "  unbinding_rate: " << periphery_unbinding_rate_ << std::endl;
        std::cout << "  spring_constant: " << periphery_spring_constant_ << std::endl;
        std::cout << "  r0: " << periphery_spring_r0_ << std::endl;
        if (periphery_bind_sites_type_ == PERIPHERY_BIND_SITES_TYPE::RANDOM) {
          std::cout << "  bind_sites_type: RANDOM" << std::endl;
          std::cout << "  num_bind_sites: " << periphery_num_bind_sites_ << std::endl;
        } else if (periphery_bind_sites_type_ == PERIPHERY_BIND_SITES_TYPE::FROM_FILE) {
          std::cout << "  bind_sites_type: FROM_FILE" << std::endl;
          std::cout << "  num_bind_sites: " << periphery_num_bind_sites_ << std::endl;
          std::cout << "  bind_site_locations_filename: " << periphery_bind_site_locations_filename_ << std::endl;
        }
      }

      if (enable_active_euchromatin_forces_) {
        std::cout << std::endl;
        std::cout << "ACTIVE EUCHROMATIN FORCES:" << std::endl;
        std::cout << "  force_sigma: " << active_euchromatin_force_sigma_ << std::endl;
        std::cout << "  kon: " << active_euchromatin_force_kon_ << std::endl;
        std::cout << "  koff: " << active_euchromatin_force_koff_ << std::endl;
      }

      std::cout << std::endl;
      std::cout << "NEIGHBOR LIST:" << std::endl;
      std::cout << "  skin_distance: " << skin_distance_ << std::endl;
      std::cout << "  force_neighborlist_update: " << force_neighborlist_update_ << std::endl;
      std::cout << "  force_neighborlist_update_nsteps: " << force_neighborlist_update_nsteps_ << std::endl;
      std::cout << "  print_neighborlist_statistics: " << print_neighborlist_statistics_ << std::endl;
      std::cout << "##################################################" << std::endl;
    }
  }

  template <typename FieldDataType, size_t field_size>
  void print_field(const stk::mesh::Field<FieldDataType> &field) {
    stk::mesh::BulkData &bulk_data = field.get_mesh();
    stk::mesh::Selector selector = stk::mesh::Selector(field);

    stk::mesh::EntityVector entities;
    stk::mesh::get_selected_entities(selector, bulk_data_ptr_->buckets(field.entity_rank()), entities);

    for (const stk::mesh::Entity &entity : entities) {
      const FieldDataType *field_data = stk::mesh::field_data(field, entity);
      std::cout << "Entity " << bulk_data.identifier(entity) << " field data: ";
      for (size_t i = 0; i < field_size; ++i) {
        std::cout << field_data[i] << " ";
      }
      std::cout << std::endl;
    }
  }

  void setup_mundy_io() {
    // IO fixed parameters
    auto fixed_params_iobroker =
        Teuchos::ParameterList()
            .set("enabled_io_parts",
                 mundy::core::make_string_array("E", "H", "BS", "EESPRINGS", "EHSPRINGS", "HHSPRINGS", "LEFT_HP1",
                                                "DOUBLY_HP1_H", "DOUBLY_HP1_BS"))
            .set("enabled_io_fields_node_rank",
                 mundy::core::make_string_array("NODE_VELOCITY", "NODE_FORCE", "NODE_RNG_COUNTER"))
            .set("enabled_io_fields_element_rank",
                 mundy::core::make_string_array(
                     "ELEMENT_RADIUS", "ELEMENT_RNG_COUNTER", "ELEMENT_REALIZED_BINDING_RATES",
                     "ELEMENT_REALIZED_UNBINDING_RATES", "ELEMENT_PERFORM_STATE_CHANGE", "EUCHROMATIN_STATE",
                     "EUCHROMATIN_PERFORM_STATE_CHANGE", "EUCHROMATIN_STATE_CHANGE_NEXT_TIME",
                     "EUCHROMATIN_STATE_CHANGE_ELAPSED_TIME", "ELEMENT_CHAINID", "REQUIRES_ENDPOINT_CORRECTION"))
            .set("coordinate_field_name", "NODE_COORDS")
            .set("transient_coordinate_field_name", "TRANSIENT_NODE_COORDINATES")
            .set("exodus_database_output_filename", output_filename_)
            .set("parallel_io_mode", "hdf5")
            .set("database_purpose", "restart");

    // Check if we are continuing a previous sim or if we are initializing from a file.
    // In either case, we must perform a restart.
    if (enable_continuation_if_available_) {
      // The filename pattern is stem + ".e-s." + timestep_number
      // We want to determine if if such a file exist, and if so, the file with the largest timestep number
      auto find_file_with_largest_timestep_number = [](const std::string &stem) {
        // Pattern to match files like stem.e-s.*
        std::string pattern = stem + R"(\.e-s\.(\d+))";
        std::regex regex_pattern(pattern);
        int largest_number = -1;
        std::string largest_file;

        // Iterate through the directory of the stem (or the current directory if the stem doesn't provide a filepath)
        std::filesystem::path filepath(stem);
        if (!std::filesystem::exists(filepath)) {
          filepath = std::filesystem::current_path();
        }
        for (const auto &entry : std::filesystem::directory_iterator(filepath)) {
          std::string filename = entry.path().filename().string();
          std::smatch match;
          if (std::regex_match(filename, match, regex_pattern)) {
            int number = std::stoi(match[1].str());
            if (number > largest_number) {
              largest_number = number;
              largest_file = entry.path().string();
            }
          }
        }

        const double file_found = largest_number != -1;
        return std::make_tuple(file_found, largest_file, largest_number);
      };

      auto [file_found, restart_filename, largest_number] = find_file_with_largest_timestep_number(output_filename_);
      if (file_found) {
        std::cout << "Restarting from file: " << restart_filename << " at step " << largest_number << std::endl;
        fixed_params_iobroker.set("exodus_database_input_filename", restart_filename);
        fixed_params_iobroker.set("enable_restart", "true");
        restart_performed_ = true;
        restart_timestep_index_ = largest_number;
      }
    }

    // Continuing a previous simulation takes priority over initializing from a file.
    // Initialization should have already been performed in the previous simulation.
    if (initialization_type_ == INITIALIZATION_TYPE::FROM_EXO && !restart_performed_) {
      fixed_params_iobroker.set("exodus_database_input_filename", initialize_from_exo_filename_);
      fixed_params_iobroker.set("enable_restart", "false");
    }

    io_broker_ptr_ = mundy::io::IOBroker::create_new_instance(bulk_data_ptr_.get(), fixed_params_iobroker);
  }

  void build_our_mesh_and_method_instances() {
    // Setup the mesh requirements.
    // First, we need to fetch the mesh requirements for each method, then we can create the class instances.
    mesh_reqs_ptr_ = std::make_shared<mundy::meta::MeshReqs>(MPI_COMM_WORLD);
    mesh_reqs_ptr_->set_spatial_dimension(3);
    mesh_reqs_ptr_->set_entity_rank_names({"NODE", "EDGE", "FACE", "ELEMENT", "CONSTRAINT"});

    // Add custom requirements to the sphere part. These are requirements that exceed those of the
    // enabled methods and allow us to extend the functionality offered natively by Mundy.

    // Spheres need to be modified to contain the subparts for E, H, and BindSite.
    auto custom_sphere_part_reqs = std::make_shared<mundy::meta::PartReqs>();
    custom_sphere_part_reqs->add_field_reqs<double>("NODE_VELOCITY", node_rank_, 3, 1)
        .add_field_reqs<double>("NODE_VELOCITY_HYDRO", node_rank_, 3, 1)
        .add_field_reqs<double>("NODE_VELOCITY_HYDRO_OLD", node_rank_, 3, 1)
        .add_field_reqs<double>("NODE_FORCE", node_rank_, 3, 1)
        .add_field_reqs<unsigned>("NODE_RNG_COUNTER", node_rank_, 1, 1)
        .add_field_reqs<double>("TRANSIENT_NODE_COORDINATES", node_rank_, 3, 1)
        .add_subpart_reqs("E", stk::topology::PARTICLE)
        .add_subpart_reqs("H", stk::topology::PARTICLE)
        .add_subpart_reqs("BS", stk::topology::PARTICLE);
    mundy::shapes::Spheres::add_and_sync_part_reqs(custom_sphere_part_reqs);
    mesh_reqs_ptr_->sync(mundy::shapes::Spheres::get_mesh_requirements());

    // Add a chain ID to the E and H entities.
    auto custom_e_part_reqs = std::make_shared<mundy::meta::PartReqs>();
    auto custom_h_part_reqs = std::make_shared<mundy::meta::PartReqs>();
    custom_e_part_reqs->set_part_name("E").add_field_reqs<unsigned>("ELEMENT_CHAINID", element_rank_, 1, 1);
    custom_h_part_reqs->set_part_name("H").add_field_reqs<unsigned>("ELEMENT_CHAINID", element_rank_, 1, 1);
    mesh_reqs_ptr_->add_and_sync_part_reqs(custom_e_part_reqs);
    mesh_reqs_ptr_->add_and_sync_part_reqs(custom_h_part_reqs);

    // HP1 needs to be added to the mesh. This includes the subparts for the states of HP1. It will be added to the
    // SpherocylinderSegment part the same was as StickySettings.
    auto custom_hp1_part_reqs = std::make_shared<mundy::meta::PartReqs>();
    custom_hp1_part_reqs->set_part_name("HP1S")
        .set_part_topology(stk::topology::BEAM_2)
        .add_field_reqs<double>("ELEMENT_REALIZED_UNBINDING_RATES", element_rank_, 2, 1)
        .add_field_reqs<double>("ELEMENT_REALIZED_BINDING_RATES", element_rank_, 2, 1)
        .add_field_reqs<unsigned>("ELEMENT_RNG_COUNTER", element_rank_, 1, 1)
        .add_field_reqs<unsigned>("ELEMENT_PERFORM_STATE_CHANGE", element_rank_, 1, 1)
        .add_field_reqs<unsigned>("ELEMENT_CHAINID", element_rank_, 1, 1)
        .add_subpart_reqs("LEFT_HP1", stk::topology::BEAM_2)
        .add_subpart_reqs("DOUBLY_HP1_H", stk::topology::BEAM_2)
        .add_subpart_reqs("DOUBLY_HP1_BS", stk::topology::BEAM_2);
    mesh_reqs_ptr_->add_and_sync_part_reqs(custom_hp1_part_reqs);

    // Create the backbone segments.
    auto custom_backbone_segments_part_reqs = std::make_shared<mundy::meta::PartReqs>();
    custom_backbone_segments_part_reqs->set_part_name("BACKBONE_SEGMENTS")
        .set_part_topology(stk::topology::BEAM_2)
        .add_field_reqs<unsigned>("ELEMENT_CHAINID", element_rank_, 1, 1)
        .add_field_reqs<double>("REQUIRES_ENDPOINT_CORRECTION", element_rank_, 1, 1)
        .add_subpart_reqs("EESPRINGS", stk::topology::BEAM_2)
        .add_subpart_reqs("EHSPRINGS", stk::topology::BEAM_2)
        .add_subpart_reqs("HHSPRINGS", stk::topology::BEAM_2);
    mesh_reqs_ptr_->add_and_sync_part_reqs(custom_backbone_segments_part_reqs);

    // Create the force-dipole information on just the EESPRINGS (euchromatin springs), in active and inactive states
    auto custom_euchromatin_part_reqs = std::make_shared<mundy::meta::PartReqs>();
    custom_euchromatin_part_reqs->set_part_name("EESPRINGS")
        .set_part_topology(stk::topology::BEAM_2)
        .add_field_reqs<unsigned>("ELEMENT_RNG_COUNTER", element_rank_, 1, 1)
        .add_field_reqs<unsigned>("EUCHROMATIN_STATE", element_rank_, 1, 1)
        .add_field_reqs<unsigned>("EUCHROMATIN_PERFORM_STATE_CHANGE", element_rank_, 1, 1)
        .add_field_reqs<double>("EUCHROMATIN_STATE_CHANGE_NEXT_TIME", element_rank_, 1, 1)
        .add_field_reqs<double>("EUCHROMATIN_STATE_CHANGE_ELAPSED_TIME", element_rank_, 1, 1);
    mesh_reqs_ptr_->add_and_sync_part_reqs(custom_euchromatin_part_reqs);

    // Create the generalized interaction entities that connect HP1 and (H)eterochromatin
    //   This entity "knows" how to compute the binding probability between a crosslinker and a H and how to
    //   perform binding between a crosslinker and a H. It is a constraint rank entitiy because it must connect
    //   element rank entities.
    auto custom_hp1_h_genx_part_reqs = std::make_shared<mundy::meta::PartReqs>();
    custom_hp1_h_genx_part_reqs->set_part_name("HP1_H_NEIGHBOR_GENXS")
        .set_part_rank(constraint_rank_)
        .add_field_reqs<double>("CONSTRAINT_STATE_CHANGE_PROBABILITY", constraint_rank_, 1, 1)
        .add_field_reqs<unsigned>("CONSTRAINT_PERFORM_STATE_CHANGE", constraint_rank_, 1, 1);
    mundy::linkers::NeighborLinkers::add_and_sync_subpart_reqs(custom_hp1_h_genx_part_reqs);
    mesh_reqs_ptr_->sync(mundy::linkers::NeighborLinkers::get_mesh_requirements());
    // Create the same type of entity to the binding sites on the periphery
    auto custom_hp1_bs_genx_part_reqs = std::make_shared<mundy::meta::PartReqs>();
    custom_hp1_bs_genx_part_reqs->set_part_name("HP1_BS_NEIGHBOR_GENXS")
        .set_part_rank(constraint_rank_)
        .add_field_reqs<double>("CONSTRAINT_STATE_CHANGE_PROBABILITY", constraint_rank_, 1, 1)
        .add_field_reqs<unsigned>("CONSTRAINT_PERFORM_STATE_CHANGE", constraint_rank_, 1, 1);
    mundy::linkers::NeighborLinkers::add_and_sync_subpart_reqs(custom_hp1_bs_genx_part_reqs);
    mesh_reqs_ptr_->sync(mundy::linkers::NeighborLinkers::get_mesh_requirements());

    // Add the custom neighbor list implementation to the axis-aligned bounding box. In theory, we only care if the
    // corners of the AABB move more than skin distance/2. Set the AABB field to have an additional state that it keeps
    // track of at the end so that we can do dr calculations trivially. This create the two element aabb fields, but
    // also adds a second entire set of fields to the mesh.
    //
    // We also need an accumulator for summing up the total distance traveled by the AABB corners.
#pragma TODO right now this puts the ELEMENT_AABB on the entire mesh(elements)
    mesh_reqs_ptr_->add_field_reqs<double>("ELEMENT_AABB", element_rank_, 6, 2);
    auto custom_sphere_aabb_accumulator_reqs = std::make_shared<mundy::meta::PartReqs>();
    custom_sphere_aabb_accumulator_reqs->set_part_name("SPHERES")
        .set_part_topology(stk::topology::PARTICLE)
        .add_field_reqs<double>("ACCUMULATED_AABB_CORNER_DISPLACEMENT", element_rank_, 6, 1);
    auto custom_backbone_segment_aabb_accumulator_reqs = std::make_shared<mundy::meta::PartReqs>();
    custom_backbone_segment_aabb_accumulator_reqs->set_part_name("BACKBONE_SEGMENTS")
        .set_part_topology(stk::topology::BEAM_2)
        .add_field_reqs<double>("ACCUMULATED_AABB_CORNER_DISPLACEMENT", element_rank_, 6, 1);
    auto custom_hp1_aabb_accumulator_reqs = std::make_shared<mundy::meta::PartReqs>();
    custom_hp1_aabb_accumulator_reqs->set_part_name("HP1S")
        .set_part_topology(stk::topology::BEAM_2)
        .add_field_reqs<double>("ACCUMULATED_AABB_CORNER_DISPLACEMENT", element_rank_, 6, 1);
    mesh_reqs_ptr_->add_and_sync_part_reqs(custom_sphere_aabb_accumulator_reqs);
    mesh_reqs_ptr_->add_and_sync_part_reqs(custom_backbone_segment_aabb_accumulator_reqs);
    mesh_reqs_ptr_->add_and_sync_part_reqs(custom_hp1_aabb_accumulator_reqs);

    // Setup our fixed parameters for any of methods that we intend to use
    // When we eventually switch to the configurator, these individual fixed params will become sublists within a single
    // master parameter list. Note, sublist will return a reference to the sublist with the given name.
    //
    // Compute constraint (bonded) forces for the the BACKBONE_SEGMENTS and HP1S parts
    if (backbone_spring_type_ == BOND_TYPE::HARMONIC && crosslinker_spring_type_ == BOND_TYPE::HARMONIC) {
      compute_constraint_forcing_fixed_params_ =
          Teuchos::ParameterList().set("enabled_kernel_names", mundy::core::make_string_array("HOOKEAN_SPRINGS"));
      compute_constraint_forcing_fixed_params_.sublist("HOOKEAN_SPRINGS")
          .set("valid_entity_part_names", mundy::core::make_string_array("BACKBONE_SEGMENTS", "HP1S"));
    } else if (backbone_spring_type_ == BOND_TYPE::FENE && crosslinker_spring_type_ == BOND_TYPE::HARMONIC) {
      compute_constraint_forcing_fixed_params_ = Teuchos::ParameterList().set(
          "enabled_kernel_names", mundy::core::make_string_array("HOOKEAN_SPRINGS", "FENE_SPRINGS"));
      compute_constraint_forcing_fixed_params_.sublist("HOOKEAN_SPRINGS")
          .set("valid_entity_part_names", mundy::core::make_string_array("HP1S"));
      compute_constraint_forcing_fixed_params_.sublist("FENE_SPRINGS")
          .set("valid_entity_part_names", mundy::core::make_string_array("BACKBONE_SEGMENTS"));
    } else if (backbone_spring_type_ == BOND_TYPE::HARMONIC && crosslinker_spring_type_ == BOND_TYPE::FENE) {
      compute_constraint_forcing_fixed_params_ = Teuchos::ParameterList().set(
          "enabled_kernel_names", mundy::core::make_string_array("HOOKEAN_SPRINGS", "FENE_SPRINGS"));
      compute_constraint_forcing_fixed_params_.sublist("HOOKEAN_SPRINGS")
          .set("valid_entity_part_names", mundy::core::make_string_array("BACKBONE_SEGMENTS"));
      compute_constraint_forcing_fixed_params_.sublist("FENE_SPRINGS")
          .set("valid_entity_part_names", mundy::core::make_string_array("HP1S"));
    } else if (backbone_spring_type_ == BOND_TYPE::FENE && crosslinker_spring_type_ == BOND_TYPE::FENE) {
      compute_constraint_forcing_fixed_params_ =
          Teuchos::ParameterList().set("enabled_kernel_names", mundy::core::make_string_array("FENE_SPRINGS"));
      compute_constraint_forcing_fixed_params_.sublist("FENE_SPRINGS")
          .set("valid_entity_part_names", mundy::core::make_string_array("BACKBONE_SEGMENTS", "HP1S"));
    } else if (backbone_spring_type_ == BOND_TYPE::FENEWCA && crosslinker_spring_type_ == BOND_TYPE::FENEWCA) {
      compute_constraint_forcing_fixed_params_ =
          Teuchos::ParameterList().set("enabled_kernel_names", mundy::core::make_string_array("FENEWCA_SPRINGS"));
      compute_constraint_forcing_fixed_params_.sublist("FENEWCA_SPRINGS")
          .set("valid_entity_part_names", mundy::core::make_string_array("BACKBONE_SEGMENTS", "HP1S"));
    } else {
      MUNDY_THROW_REQUIRE(false, std::invalid_argument,
                          std::string("Something went wrong with the combination of backbone and crosslinker spring "
                                      "types, check the code for more details."));
    }

    // Compute the minimum distance for the SCS-SCS, HP1-H, HP1-BS interactions (SCS-SCS, S-SCS, S-SCS)
    // Try to be as explicit as possible with the parts that are associated with each of the interactions.
    compute_ssd_and_cn_fixed_params_ = Teuchos::ParameterList().set(
        "enabled_kernel_names", mundy::core::make_string_array("SPHEROCYLINDER_SEGMENT_SPHEROCYLINDER_SEGMENT_LINKER",
                                                               "SPHERE_SPHEROCYLINDER_SEGMENT_LINKER"));
    compute_ssd_and_cn_fixed_params_.sublist("SPHERE_SPHEROCYLINDER_SEGMENT_LINKER")
        .set("valid_entity_part_names", mundy::core::make_string_array("HP1_H_NEIGHBOR_GENXS", "HP1_BS_NEIGHBOR_GENXS"))
        .set("valid_sphere_part_names", mundy::core::make_string_array("H", "BS"))
        .set("valid_spherocylinder_segment_part_names", mundy::core::make_string_array("HP1S"));
    compute_ssd_and_cn_fixed_params_.sublist("SPHEROCYLINDER_SEGMENT_SPHEROCYLINDER_SEGMENT_LINKER")
        .set("valid_entity_part_names", mundy::core::make_string_array("BACKBONE_BACKBONE_NEIGHBOR_GENXS"))
        .set("valid_spherocylinder_segment_part_names", mundy::core::make_string_array("BACKBONE_SEGMENTS"));

    // Set up the AABB for the system
    compute_aabb_fixed_params_ = Teuchos::ParameterList().set(
        "enabled_kernel_names", mundy::core::make_string_array("SPHERE", "SPHEROCYLINDER_SEGMENT"));
    compute_aabb_fixed_params_.sublist("SPHEROCYLINDER_SEGMENT")
        .set("valid_entity_part_names", mundy::core::make_string_array("HP1S", "BACKBONE_SEGMENTS"));

    // Generate the GENX neighbor linkers between spherocylinder segments
    generate_scs_scs_neighbor_linkers_fixed_params_ =
        Teuchos::ParameterList()
            .set("enabled_technique_name", "STK_SEARCH")
            .set("specialized_neighbor_linkers_part_names",
                 mundy::core::make_string_array("BACKBONE_BACKBONE_NEIGHBOR_GENXS"));
    generate_scs_scs_neighbor_linkers_fixed_params_.sublist("STK_SEARCH")
        .set("valid_source_entity_part_names", mundy::core::make_string_array("BACKBONE_SEGMENTS"))
        .set("valid_target_entity_part_names", mundy::core::make_string_array("BACKBONE_SEGMENTS"));

    // Generate the GENX neighbor linkers between HP1 and H
    generate_hp1_h_neighbor_linkers_fixed_params_ =
        Teuchos::ParameterList()
            .set("enabled_technique_name", "STK_SEARCH")
            .set("specialized_neighbor_linkers_part_names", mundy::core::make_string_array("HP1_H_NEIGHBOR_GENXS"));
    generate_hp1_h_neighbor_linkers_fixed_params_.sublist("STK_SEARCH")
        .set("valid_source_entity_part_names", mundy::core::make_string_array(std::string("HP1S")))
        .set("valid_target_entity_part_names", mundy::core::make_string_array("H"));

    // Generate the GENX neighbor linkers between HP1 and BS
    generate_hp1_bs_neighbor_linkers_fixed_params_ =
        Teuchos::ParameterList()
            .set("enabled_technique_name", "STK_SEARCH")
            .set("specialized_neighbor_linkers_part_names", mundy::core::make_string_array("HP1_BS_NEIGHBOR_GENXS"));
    generate_hp1_bs_neighbor_linkers_fixed_params_.sublist("STK_SEARCH")
        .set("valid_source_entity_part_names", mundy::core::make_string_array(std::string("HP1S")))
        .set("valid_target_entity_part_names", mundy::core::make_string_array("BS"));

    // Evaluate the scs-scs hertzian contacts
    evaluate_linker_potentials_fixed_params_ = Teuchos::ParameterList().set(
        "enabled_kernel_names",
        mundy::core::make_string_array("SPHEROCYLINDER_SEGMENT_SPHEROCYLINDER_SEGMENT_HERTZIAN_CONTACT"));
    evaluate_linker_potentials_fixed_params_.sublist("SPHEROCYLINDER_SEGMENT_SPHEROCYLINDER_SEGMENT_HERTZIAN_CONTACT")
        .set("valid_spherocylinder_segment_part_names", mundy::core::make_string_array("BACKBONE_SEGMENTS"));

    // Reduce the forces on the spherocylinder segments
    linker_potential_force_reduction_fixed_params_ =
        Teuchos::ParameterList()
            .set("enabled_kernel_names", mundy::core::make_string_array("SPHEROCYLINDER_SEGMENT"))
            .set("name_of_linker_part_to_reduce_over", "BACKBONE_BACKBONE_NEIGHBOR_GENXS");

    // Destroy the distant neighbors over time
    destroy_neighbor_linkers_fixed_params_ =
        Teuchos::ParameterList().set("enabled_technique_name", "DESTROY_DISTANT_NEIGHBORS");
    destroy_neighbor_linkers_fixed_params_.sublist("DESTROY_DISTANT_NEIGHBORS")
        .set("valid_entity_part_names", mundy::core::make_string_array("NEIGHBOR_LINKERS"))
        .set("valid_connected_source_and_target_part_names",
             mundy::core::make_string_array(std::string("SPHEROCYLINDER_SEGMENTS"), std::string("HP1S")));

    // Destroy bound linkers to prevent pathological behavior along a chain
    destroy_bound_neighbor_linkers_fixed_params_ =
        Teuchos::ParameterList().set("enabled_technique_name", "DESTROY_BOUND_NEIGHBORS");

    // Synchronize (merge and rectify differences) the requirements for each method based on the fixed parameters.
    // For now, we will directly use the types that each method corresponds to. The configurator will
    // fetch the static members of these methods using the configurable method factory.
    mesh_reqs_ptr_->sync(
        mundy::constraints::ComputeConstraintForcing::get_mesh_requirements(compute_constraint_forcing_fixed_params_));
    mesh_reqs_ptr_->sync(mundy::linkers::ComputeSignedSeparationDistanceAndContactNormal::get_mesh_requirements(
        compute_ssd_and_cn_fixed_params_));
    mesh_reqs_ptr_->sync(mundy::shapes::ComputeAABB::get_mesh_requirements(compute_aabb_fixed_params_));
    mesh_reqs_ptr_->sync(mundy::linkers::GenerateNeighborLinkers::get_mesh_requirements(
        generate_scs_scs_neighbor_linkers_fixed_params_));
    mesh_reqs_ptr_->sync(
        mundy::linkers::GenerateNeighborLinkers::get_mesh_requirements(generate_hp1_h_neighbor_linkers_fixed_params_));
    mesh_reqs_ptr_->sync(
        mundy::linkers::GenerateNeighborLinkers::get_mesh_requirements(generate_hp1_bs_neighbor_linkers_fixed_params_));
    mesh_reqs_ptr_->sync(
        mundy::linkers::EvaluateLinkerPotentials::get_mesh_requirements(evaluate_linker_potentials_fixed_params_));
    mesh_reqs_ptr_->sync(mundy::linkers::LinkerPotentialForceReduction::get_mesh_requirements(
        linker_potential_force_reduction_fixed_params_));
    mesh_reqs_ptr_->sync(
        mundy::linkers::DestroyNeighborLinkers::get_mesh_requirements(destroy_neighbor_linkers_fixed_params_));
    mesh_reqs_ptr_->sync(
        mundy::linkers::DestroyNeighborLinkers::get_mesh_requirements(destroy_bound_neighbor_linkers_fixed_params_));

    // The mesh requirements are now set up, so we solidify the mesh structure.
    bulk_data_ptr_ = mesh_reqs_ptr_->declare_mesh();
    meta_data_ptr_ = bulk_data_ptr_->mesh_meta_data_ptr();
    meta_data_ptr_->use_simple_fields();
    meta_data_ptr_->set_coordinate_field_name("NODE_COORDS");

    // IO is the only method that must come after the mesh is declared but before the mesh is committed.
    setup_mundy_io();
    if (!restart_performed_) {
      // Commit the mesh
      meta_data_ptr_->commit();
    } else {
      // The mesh better be committed already
      MUNDY_THROW_REQUIRE(meta_data_ptr_->is_commit(), std::runtime_error,
                          "The restart should have already committed the mesh. Something went wrong.");
    }
  }

  template <typename FieldType>
  stk::mesh::Field<FieldType> *fetch_field(const std::string &field_name, stk::topology::rank_t rank) {
    auto field_ptr = meta_data_ptr_->get_field<FieldType>(rank, field_name);
    MUNDY_THROW_REQUIRE(field_ptr != nullptr, std::invalid_argument,
                        std::string("Field ") + field_name + " not found in the mesh meta data.");
    return field_ptr;
  }

  stk::mesh::Part *fetch_part(const std::string &part_name) {
    auto part_ptr = meta_data_ptr_->get_part(part_name);
    MUNDY_THROW_REQUIRE(part_ptr != nullptr, std::invalid_argument,
                        std::string("Part ") + part_name + " not found in the mesh meta data.");
    return part_ptr;
  }

  void fetch_fields_and_parts() {
    // Fetch the fields
    node_coord_field_ptr_ = fetch_field<double>("NODE_COORDS", node_rank_);
    node_velocity_field_ptr_ = fetch_field<double>("NODE_VELOCITY", node_rank_);
    node_velocity_hydro_field_ptr_ = fetch_field<double>("NODE_VELOCITY_HYDRO", node_rank_);
    node_velocity_hydro_old_field_ptr_ = fetch_field<double>("NODE_VELOCITY_HYDRO_OLD", node_rank_);
    node_force_field_ptr_ = fetch_field<double>("NODE_FORCE", node_rank_);
    node_rng_field_ptr_ = fetch_field<unsigned>("NODE_RNG_COUNTER", node_rank_);

    element_rng_field_ptr_ = fetch_field<unsigned>("ELEMENT_RNG_COUNTER", element_rank_);
    element_spring_constant_field_ptr_ = fetch_field<double>("ELEMENT_SPRING_CONSTANT", element_rank_);
    element_spring_r0_field_ptr_ = fetch_field<double>("ELEMENT_SPRING_R0", element_rank_);
    element_radius_field_ptr_ = fetch_field<double>("ELEMENT_RADIUS", element_rank_);
    element_youngs_modulus_field_ptr_ = fetch_field<double>("ELEMENT_YOUNGS_MODULUS", element_rank_);
    element_poissons_ratio_field_ptr_ = fetch_field<double>("ELEMENT_POISSONS_RATIO", element_rank_);
    element_aabb_field_ptr_ = fetch_field<double>("ELEMENT_AABB", element_rank_);
    element_corner_displacement_field_ptr_ = fetch_field<double>("ACCUMULATED_AABB_CORNER_DISPLACEMENT", element_rank_);
    element_binding_rates_field_ptr_ = fetch_field<double>("ELEMENT_REALIZED_BINDING_RATES", element_rank_);
    element_unbinding_rates_field_ptr_ = fetch_field<double>("ELEMENT_REALIZED_UNBINDING_RATES", element_rank_);
    element_perform_state_change_field_ptr_ = fetch_field<unsigned>("ELEMENT_PERFORM_STATE_CHANGE", element_rank_);
    element_chainid_field_ptr_ = fetch_field<unsigned>("ELEMENT_CHAINID", element_rank_);
    element_requires_endpoint_correction_field_ptr_ =
        fetch_field<double>("REQUIRES_ENDPOINT_CORRECTION", element_rank_);

    euchromatin_state_field_ptr_ = fetch_field<unsigned>("EUCHROMATIN_STATE", element_rank_);
    euchromatin_perform_state_change_field_ptr_ =
        fetch_field<unsigned>("EUCHROMATIN_PERFORM_STATE_CHANGE", element_rank_);
    euchromatin_state_change_next_time_field_ptr_ =
        fetch_field<double>("EUCHROMATIN_STATE_CHANGE_NEXT_TIME", element_rank_);
    euchromatin_state_change_elapsed_time_field_ptr_ =
        fetch_field<double>("EUCHROMATIN_STATE_CHANGE_ELAPSED_TIME", element_rank_);

    constraint_potential_force_field_ptr_ = fetch_field<double>("LINKER_POTENTIAL_FORCE", constraint_rank_);
    constraint_state_change_rate_field_ptr_ =
        fetch_field<double>("CONSTRAINT_STATE_CHANGE_PROBABILITY", constraint_rank_);
    constraint_perform_state_change_field_ptr_ =
        fetch_field<unsigned>("CONSTRAINT_PERFORM_STATE_CHANGE", constraint_rank_);
    constraint_linked_entities_field_ptr_ =
        fetch_field<mundy::linkers::LinkedEntitiesFieldType::value_type>("LINKED_NEIGHBOR_ENTITIES", constraint_rank_);
    constraint_linked_entity_owners_field_ptr_ = fetch_field<int>("LINKED_NEIGHBOR_ENTITY_OWNERS", constraint_rank_);

    // Fetch the parts
    spheres_part_ptr_ = fetch_part("SPHERES");
    e_part_ptr_ = fetch_part("E");
    h_part_ptr_ = fetch_part("H");
    bs_part_ptr_ = fetch_part("BS");

    hp1_part_ptr_ = fetch_part("HP1S");
    left_hp1_part_ptr_ = fetch_part("LEFT_HP1");
    doubly_hp1_h_part_ptr_ = fetch_part("DOUBLY_HP1_H");
    doubly_hp1_bs_part_ptr_ = fetch_part("DOUBLY_HP1_BS");

    backbone_segments_part_ptr_ = fetch_part("BACKBONE_SEGMENTS");
    ee_springs_part_ptr_ = fetch_part("EESPRINGS");
    eh_springs_part_ptr_ = fetch_part("EHSPRINGS");
    hh_springs_part_ptr_ = fetch_part("HHSPRINGS");

    backbone_backbone_neighbor_genx_part_ptr_ = fetch_part("BACKBONE_BACKBONE_NEIGHBOR_GENXS");
    hp1_h_neighbor_genx_part_ptr_ = fetch_part("HP1_H_NEIGHBOR_GENXS");
    hp1_bs_neighbor_genx_part_ptr_ = fetch_part("HP1_BS_NEIGHBOR_GENXS");
  }

  void instantiate_metamethods() {
    // Create the non-custom MetaMethods
    // MetaMethodExecutionInterface

    // MetaMethodSubsetExecutionInterface
    compute_constraint_forcing_ptr_ = mundy::constraints::ComputeConstraintForcing::create_new_instance(
        bulk_data_ptr_.get(), compute_constraint_forcing_fixed_params_);
    compute_ssd_and_cn_ptr_ = mundy::linkers::ComputeSignedSeparationDistanceAndContactNormal::create_new_instance(
        bulk_data_ptr_.get(), compute_ssd_and_cn_fixed_params_);
    compute_aabb_ptr_ =
        mundy::shapes::ComputeAABB::create_new_instance(bulk_data_ptr_.get(), compute_aabb_fixed_params_);
    evaluate_linker_potentials_ptr_ = mundy::linkers::EvaluateLinkerPotentials::create_new_instance(
        bulk_data_ptr_.get(), evaluate_linker_potentials_fixed_params_);
    linker_potential_force_reduction_ptr_ = mundy::linkers::LinkerPotentialForceReduction::create_new_instance(
        bulk_data_ptr_.get(), linker_potential_force_reduction_fixed_params_);
    destroy_neighbor_linkers_ptr_ = mundy::linkers::DestroyNeighborLinkers::create_new_instance(
        bulk_data_ptr_.get(), destroy_neighbor_linkers_fixed_params_);
    destroy_bound_neighbor_linkers_ptr_ = mundy::linkers::DestroyNeighborLinkers::create_new_instance(
        bulk_data_ptr_.get(), destroy_bound_neighbor_linkers_fixed_params_);

    // MetaMethodPairwiseSubsetExecutionInterface
    generate_scs_scs_genx_ptr_ = mundy::linkers::GenerateNeighborLinkers::create_new_instance(
        bulk_data_ptr_.get(), generate_scs_scs_neighbor_linkers_fixed_params_);
    generate_hp1_h_genx_ptr_ = mundy::linkers::GenerateNeighborLinkers::create_new_instance(
        bulk_data_ptr_.get(), generate_hp1_h_neighbor_linkers_fixed_params_);
    generate_hp1_bs_genx_ptr_ = mundy::linkers::GenerateNeighborLinkers::create_new_instance(
        bulk_data_ptr_.get(), generate_hp1_bs_neighbor_linkers_fixed_params_);
  }

  void set_mutable_parameters() {
    // ComputeAABB mutable parameters
    auto compute_aabb_mutable_params = Teuchos::ParameterList().set("buffer_distance", skin_distance_);
    compute_aabb_ptr_->set_mutable_params(compute_aabb_mutable_params);

    // Generate the GENX neighbor linkers between spherocylinder segments mutable params
    auto generate_scs_scs_genx_mutable_params = Teuchos::ParameterList();
    generate_scs_scs_genx_mutable_params.sublist("STK_SEARCH").set("enforce_symmetry", true);
    generate_scs_scs_genx_ptr_->set_mutable_params(generate_scs_scs_genx_mutable_params);

    // Generate the GENX neighbor linkers between HP1 and H mutable params
    auto generate_hp1_h_genx_mutable_params = Teuchos::ParameterList();
    generate_hp1_h_genx_mutable_params.sublist("STK_SEARCH").set("enforce_symmetry", false);
    generate_hp1_h_genx_ptr_->set_mutable_params(generate_hp1_h_genx_mutable_params);

    // Generate the GENX neighbor linkers between HP1 and BS mutable params
    auto generate_hp1_bs_genx_mutable_params = Teuchos::ParameterList();
    generate_hp1_bs_genx_mutable_params.sublist("STK_SEARCH").set("enforce_symmetry", false);
    generate_hp1_bs_genx_ptr_->set_mutable_params(generate_hp1_bs_genx_mutable_params);
  }

  void ghost_linked_entities() {
    bulk_data_ptr_->modification_begin();
    const stk::mesh::Selector linker_parts_selector = stk::mesh::selectUnion(stk::mesh::ConstPartVector{
        backbone_backbone_neighbor_genx_part_ptr_, hp1_h_neighbor_genx_part_ptr_, hp1_bs_neighbor_genx_part_ptr_});
    mundy::linkers::fixup_linker_entity_ghosting(*bulk_data_ptr_, *constraint_linked_entities_field_ptr_,
                                                 *constraint_linked_entity_owners_field_ptr_, linker_parts_selector);
    bulk_data_ptr_->modification_end();
  }

  void loadbalance() {
    stk::balance::balanceStkMesh(balance_settings_, *bulk_data_ptr_);
    ghost_linked_entities();
  }

  void rotate_field_states() {
    bulk_data_ptr_->update_field_data_states();
  }

  // Create the chromatin backbone and HP1 crosslinkers
  void create_chromatin_backbone_and_hp1() {
    // Calculate some constants, like the total number of spheres or segments per chromosome
    const size_t num_heterochromatin_spheres = num_chromatin_repeats_ / 2 * num_heterochromatin_per_repeat_ +
                                               num_chromatin_repeats_ % 2 * num_heterochromatin_per_repeat_;
    const size_t num_euchromatin_spheres = num_chromatin_repeats_ / 2 * num_euchromatin_per_repeat_;
    const size_t num_nodes_per_chromosome = num_heterochromatin_spheres + num_euchromatin_spheres;
    const size_t num_spheres_per_chromosome = num_nodes_per_chromosome;
    const size_t num_segments_per_chromosome = num_nodes_per_chromosome - 1;
    const bool enable_backbone_collision = enable_backbone_collision_;
    const bool enable_backbone_springs = enable_backbone_springs_;
    const bool enable_crosslinkers = enable_crosslinkers_;
    const size_t num_elements_created_per_chromosome =
        num_spheres_per_chromosome +
        (enable_backbone_springs || enable_backbone_collision) * num_segments_per_chromosome +
        enable_crosslinkers * num_heterochromatin_spheres;

    std::cout << "Per chromosome:\n";
    std::cout << "num_heterochromatin_spheres: " << num_heterochromatin_spheres << std::endl;
    std::cout << "num_euchromatin_spheres:     " << num_euchromatin_spheres << std::endl;
    std::cout << "num_nodes_per_chromosome:    " << num_nodes_per_chromosome << std::endl;
    std::cout << "num_spheres_per_chromosome:  " << num_spheres_per_chromosome << std::endl;
    std::cout << "num_segments_per_chromosome: " << num_segments_per_chromosome << std::endl;

    bulk_data_ptr_->modification_begin();

    // Rank 0: Declare N chromatin chains randomly in space
    if (bulk_data_ptr_->parallel_rank() == 0) {
      for (size_t j = 0; j < num_chromosomes_; j++) {
        std::cout << "Creating chromosome " << j << std::endl;

        // Some notes on what will and will not be created
        // There are three enables that matter: enble_crosslinkers, enable_backbone_springs, and
        // enable_backbone_collision
        //   The backbone spheres will always be created.
        //   The HP1 crosslinkers will be created if enable_crosslinkers_ is true.
        //   The backbone segments will be created if EITHER enable_backbone_springs_ or enable_backbone_collision_ is
        //   true, but the segment will only be placed in the corresponding part if it is enabled.

        // Figure out the starting indices of the nodes and elements
        const size_t start_node_id = num_nodes_per_chromosome * j + 1u;
        const size_t start_element_id = num_elements_created_per_chromosome * j + 1u;

        // Helper functions for getting the IDs of various objects
        auto get_node_id = [start_node_id](const size_t &seq_node_index) { return start_node_id + seq_node_index; };

        auto get_sphere_id = [start_element_id](const size_t &seq_sphere_index) {
          return start_element_id + seq_sphere_index;
        };

        auto get_segment_id = [start_element_id, num_spheres_per_chromosome](const size_t &seq_segment_index) {
          return start_element_id + num_spheres_per_chromosome + seq_segment_index;
        };

        auto get_crosslinker_id = [start_element_id, num_spheres_per_chromosome, num_segments_per_chromosome,
                                   enable_backbone_collision,
                                   enable_backbone_springs](const size_t &seq_crosslinker_index) {
          return start_element_id + num_spheres_per_chromosome +
                 (enable_backbone_springs || enable_backbone_collision) * num_segments_per_chromosome +
                 seq_crosslinker_index;
        };

        auto is_first_or_last_element_in_chain = [start_element_id,
                                                  num_segments_per_chromosome](const size_t &seq_segment_index) {
          return seq_segment_index == 0 || seq_segment_index == num_segments_per_chromosome - 1;  // 0-based indexing
        };

        // Try to use modulo math to determine region
        const size_t num_heterochromatin_per_repeat = num_heterochromatin_per_repeat_;
        const size_t num_euchromatin_per_repeat = num_euchromatin_per_repeat_;
        auto get_region_by_id = [num_heterochromatin_per_repeat,
                                 num_euchromatin_per_repeat](const size_t &seq_sphere_id) {
          auto local_idx = seq_sphere_id % (num_heterochromatin_per_repeat + num_euchromatin_per_repeat);
          return local_idx < num_heterochromatin_per_repeat ? std::string("H") : std::string("E");
        };

        // Show what a single chromatin chain would be in terms of membership
        std::cout << "Regional map:" << std::endl;
        for (size_t i = 0; i < num_nodes_per_chromosome; i++) {
          std::cout << get_region_by_id(i);
        }
        std::cout << std::endl;

        // Temporary/scratch variables
        stk::mesh::PartVector empty;

        // Logically, it makes the most sense to march down the segments in a single chromosome, adjusting their part
        // membership as we go. Do this across the elements of the chromatin backbone.
        // Initialize the backbone such that we have different sphere types.
        //  E : euchromatin spheres
        //  H : heterochromatin spheres
        // ---: backbone springs (EE, EH, or HH depending on attached spheres)
        //
        //  H---H---E---E---E---E---E---E---H---H
        //
        std::cout << "  Building backbone segments" << std::endl;
        for (size_t segment_local_idx = 0; segment_local_idx < num_segments_per_chromosome; segment_local_idx++) {
          // Keep track of the vertex IDs for part memebership (local index into array)
          const size_t vertex_left_idx = segment_local_idx;
          const size_t vertex_right_idx = segment_local_idx + 1;
          // Process the nodes for this segment
          stk::mesh::EntityId left_node_id = get_node_id(segment_local_idx);
          stk::mesh::EntityId right_node_id = get_node_id(segment_local_idx + 1);

          stk::mesh::Entity left_node = bulk_data_ptr_->get_entity(node_rank_, left_node_id);
          stk::mesh::Entity right_node = bulk_data_ptr_->get_entity(node_rank_, right_node_id);
          if (!bulk_data_ptr_->is_valid(left_node)) {
            left_node = bulk_data_ptr_->declare_node(left_node_id, empty);
          }
          if (!bulk_data_ptr_->is_valid(right_node)) {
            right_node = bulk_data_ptr_->declare_node(right_node_id, empty);
          }

          // Each node is attached to a sphere that is (H)eterochromatin, (E)uchromatin, or (BS)BindingSite
          stk::mesh::EntityId left_sphere_id = get_sphere_id(segment_local_idx);
          stk::mesh::EntityId right_sphere_id = get_sphere_id(segment_local_idx + 1);
          stk::mesh::Entity left_sphere = bulk_data_ptr_->get_entity(element_rank_, left_sphere_id);
          stk::mesh::Entity right_sphere = bulk_data_ptr_->get_entity(element_rank_, right_sphere_id);
          if (!bulk_data_ptr_->is_valid(left_sphere)) {
            // Figure out the part we belong to
            stk::mesh::PartVector pvector;
            if (get_region_by_id(vertex_left_idx) == "H") {
              pvector.push_back(h_part_ptr_);
            } else if (get_region_by_id(vertex_left_idx) == "E") {
              pvector.push_back(e_part_ptr_);
            }
            // Declare the sphere and connect to it's node
            left_sphere = bulk_data_ptr_->declare_element(left_sphere_id, pvector);
            bulk_data_ptr_->declare_relation(left_sphere, left_node, 0);
            // Assign the chainID
            stk::mesh::field_data(*element_chainid_field_ptr_, left_sphere)[0] = j;
          }
          if (!bulk_data_ptr_->is_valid(right_sphere)) {
            // Figure out the part we belong to
            stk::mesh::PartVector pvector;
            if (get_region_by_id(vertex_right_idx) == "H") {
              pvector.push_back(h_part_ptr_);
            } else if (get_region_by_id(vertex_right_idx) == "E") {
              pvector.push_back(e_part_ptr_);
            }
            // Declare the sphere and connect to it's node
            right_sphere = bulk_data_ptr_->declare_element(right_sphere_id, pvector);
            bulk_data_ptr_->declare_relation(right_sphere, right_node, 0);
            // Assign the chainID
            stk::mesh::field_data(*element_chainid_field_ptr_, right_sphere)[0] = j;
          }

          // Figure out how to do the spherocylinder segments along the edges now
          if (enable_backbone_springs || enable_backbone_collision) {
            stk::mesh::Entity segment = bulk_data_ptr_->get_entity(element_rank_, get_segment_id(segment_local_idx));
            if (!bulk_data_ptr_->is_valid(segment)) {
              stk::mesh::PartVector pvector;
              pvector.push_back(backbone_segments_part_ptr_);
              if (enable_backbone_springs) {
                if (get_region_by_id(vertex_left_idx) == "E" && get_region_by_id(vertex_right_idx) == "E") {
                  pvector.push_back(ee_springs_part_ptr_);
                } else if (get_region_by_id(vertex_left_idx) == "E" && get_region_by_id(vertex_right_idx) == "H") {
                  pvector.push_back(eh_springs_part_ptr_);
                } else if (get_region_by_id(vertex_left_idx) == "H" && get_region_by_id(vertex_right_idx) == "E") {
                  pvector.push_back(eh_springs_part_ptr_);
                } else if (get_region_by_id(vertex_left_idx) == "H" && get_region_by_id(vertex_right_idx) == "H") {
                  pvector.push_back(hh_springs_part_ptr_);
                }
              }
              segment = bulk_data_ptr_->declare_element(get_segment_id(segment_local_idx), pvector);
              bulk_data_ptr_->declare_relation(segment, left_node, 0);
              bulk_data_ptr_->declare_relation(segment, right_node, 1);
              // Assign the chainID
              stk::mesh::field_data(*element_chainid_field_ptr_, segment)[0] = j;

              // Assign if the segment is an endpoint or not
              stk::mesh::field_data(*element_requires_endpoint_correction_field_ptr_, segment)[0] =
                  is_first_or_last_element_in_chain(segment_local_idx);
            }
          }
        }
        std::cout << "  ...finished building backbone segments" << std::endl;

        // Declare the crosslinkers along the backbone
        // Every sphere gets a left bound crosslinker
        //  E : euchromatin spheres
        //  H : heterochromatin spheres
        //  | : crosslinkers
        // ---: backbone springs
        //
        //  |   |                           |   |
        //  H---H---E---E---E---E---E---E---H---H

        // March down the chain of spheres, adding crosslinkers as we go. We just want to add to the heterochromatin
        // spheres, and so keep track of a running hp1_sphere_index.
        if (enable_crosslinkers_) {
          std::cout << "  Building hp1 segments" << std::endl;
          size_t hp1_sphere_index = 0;
          for (size_t sphere_local_idx = 0; sphere_local_idx < num_spheres_per_chromosome; sphere_local_idx++) {
            stk::mesh::Entity sphere_node = bulk_data_ptr_->get_entity(node_rank_, get_node_id(sphere_local_idx));
            MUNDY_THROW_ASSERT(bulk_data_ptr_->is_valid(sphere_node), std::invalid_argument,
                               fmt::format("Node {} is not valid", sphere_local_idx));

            // Check if we are a heterochromatin sphere
            if (get_region_by_id(sphere_local_idx) == "H") {
              // Bind left and right nodes to the same node to start simulation (everybody is left bound)
              // Create the HP1 crosslinker
              auto left_bound_hp1_part_vector = stk::mesh::PartVector{left_hp1_part_ptr_};
              stk::mesh::EntityId hp1_crosslinker_id = get_crosslinker_id(hp1_sphere_index);
              stk::mesh::Entity hp1_crosslinker =
                  bulk_data_ptr_->declare_element(hp1_crosslinker_id, left_bound_hp1_part_vector);
              stk::mesh::Permutation invalid_perm = stk::mesh::Permutation::INVALID_PERMUTATION;
              bulk_data_ptr_->declare_relation(hp1_crosslinker, sphere_node, 0, invalid_perm);
              bulk_data_ptr_->declare_relation(hp1_crosslinker, sphere_node, 1, invalid_perm);
              MUNDY_THROW_ASSERT(
                  bulk_data_ptr_->bucket(hp1_crosslinker).topology() != stk::topology::INVALID_TOPOLOGY,
                  std::logic_error,
                  fmt::format("The crosslinker with id {} has an invalid topology.", hp1_crosslinker_id));
              // Assign the chainID
              stk::mesh::field_data(*element_chainid_field_ptr_, hp1_crosslinker)[0] = j;

              hp1_sphere_index++;
            }
          }
          std::cout << "  ...finished building hp1 segments" << std::endl;
        }
      }
    }
    bulk_data_ptr_->modification_end();
    std::cout << "...finished declaring system\n";
  }

  void initialize_chromosome_positions_from_file() {
    // The filename is in initialize_from_dat_filename_
    //
    // The file should be formatted as follows:
    // chromosome_id x y z
    // 0 x1 y1 z1
    // 0 x2 y2 z2
    // ...
    // 1 x1 y1 z1
    // 1 x2 y2 z2
    //
    // chromosome_id should start at 1
    //
    // And so on for each chromosome. The total number of nodes per chromosome should match the expected number of
    // nodes, as should the total number of chromosomes, lest we throw an exception.
    if (bulk_data_ptr_->parallel_rank() == 0) {
      const size_t num_heterochromatin_spheres = num_chromatin_repeats_ / 2 * num_heterochromatin_per_repeat_ +
                                                 num_chromatin_repeats_ % 2 * num_heterochromatin_per_repeat_;
      const size_t num_euchromatin_spheres = num_chromatin_repeats_ / 2 * num_euchromatin_per_repeat_;
      const size_t num_nodes_per_chromosome = num_heterochromatin_spheres + num_euchromatin_spheres;

      // Open the file
      std::ifstream infile(initialize_from_dat_filename_);
      MUNDY_THROW_REQUIRE(infile.is_open(), std::invalid_argument,
                          fmt::format("Could not open file {}", initialize_from_dat_filename_));

      // Read each line. While the chromosome_id is the same, keep adding nodes to the chromosome.
      size_t current_chromosome_id = 1;
      size_t current_node_id = 1;
      size_t num_nodes_per_this_chromosome = 0;
      std::string line;
      while (std::getline(infile, line)) {
        std::istringstream iss(line);
        int chromosome_id;
        double x, y, z;
        if (!(iss >> chromosome_id >> x >> y >> z)) {
          MUNDY_THROW_REQUIRE(false, std::invalid_argument, fmt::format("Could not parse line {}", line));
        }
        if (chromosome_id != current_chromosome_id) {
          // We are starting a new chromosome
          MUNDY_THROW_REQUIRE(
              num_nodes_per_this_chromosome == num_nodes_per_chromosome, std::invalid_argument,
              fmt::format("Chromosome {} has {} nodes, but we expected {} nodes.", current_chromosome_id,
                          num_nodes_per_this_chromosome, num_nodes_per_chromosome));
          MUNDY_THROW_REQUIRE(chromosome_id == current_chromosome_id + 1, std::invalid_argument,
                              "Chromosome IDs should be sequential.");
          MUNDY_THROW_REQUIRE(
              chromosome_id <= num_chromosomes_, std::invalid_argument,
              fmt::format("Chromosome ID {} is greater than the number of chromosomes.", chromosome_id));
          current_chromosome_id = chromosome_id;
          num_nodes_per_this_chromosome = 0;
        }
        // Add the node to the chromosome
        stk::mesh::Entity node = bulk_data_ptr_->get_entity(node_rank_, current_node_id);
        MUNDY_THROW_REQUIRE(bulk_data_ptr_->is_valid(node), std::invalid_argument,
                            fmt::format("Node {} is not valid for chromosome {} out of {} chromosomes.",
                                        current_node_id, current_chromosome_id, num_chromosomes_));
        stk::mesh::field_data(*node_coord_field_ptr_, node)[0] = x;
        stk::mesh::field_data(*node_coord_field_ptr_, node)[1] = y;
        stk::mesh::field_data(*node_coord_field_ptr_, node)[2] = z;
        current_node_id++;
        num_nodes_per_this_chromosome++;
      }
    }

    std::cout << "Finished initializing from file" << std::endl;
  }

  // Initialize the chromsomes on a grid
  void initialize_chromosome_positions_grid() {
    // We need to get which chromosome this rank is responsible for initializing, luckily, should follow what was done
    // for the creation step. Do this inside a modification loop so we can go by node index, rather than ID.
    if (bulk_data_ptr_->parallel_rank() == 0) {
      for (size_t j = 0; j < num_chromosomes_; j++) {
        openrand::Philox rng(j, 0);
        double jdouble = static_cast<double>(j);
        mundy::math::Vector3<double> r_start(2.0 * jdouble, 0.0, 0.0);
        // Add a tiny random change in X to make sure we don't wind up in perfectly parallel pathological states
        mundy::math::Vector3<double> u_hat(rng.uniform<double>(0.0, 0.001), 0.0, 1.0);
        u_hat = u_hat / mundy::math::two_norm(u_hat);

        // Figure out which nodes we are doing
        const size_t num_heterochromatin_spheres = num_chromatin_repeats_ / 2 * num_heterochromatin_per_repeat_ +
                                                   num_chromatin_repeats_ % 2 * num_heterochromatin_per_repeat_;
        const size_t num_euchromatin_spheres = num_chromatin_repeats_ / 2 * num_euchromatin_per_repeat_;
        const size_t num_nodes_per_chromosome = num_heterochromatin_spheres + num_euchromatin_spheres;
        size_t start_node_index = num_nodes_per_chromosome * j + 1u;
        size_t end_node_index = num_nodes_per_chromosome * (j + 1) + 1u;
        for (size_t i = start_node_index; i < end_node_index; ++i) {
          stk::mesh::Entity node = bulk_data_ptr_->get_entity(node_rank_, i);
          MUNDY_THROW_ASSERT(bulk_data_ptr_->is_valid(node), std::invalid_argument,
                             fmt::format("Node {} is not valid", i));

          // Assign the node coordinates
          mundy::math::Vector3<double> r =
              r_start + static_cast<double>(i - start_node_index) * initial_chromosome_separation_ * u_hat;
          stk::mesh::field_data(*node_coord_field_ptr_, node)[0] = r[0];
          stk::mesh::field_data(*node_coord_field_ptr_, node)[1] = r[1];
          stk::mesh::field_data(*node_coord_field_ptr_, node)[2] = r[2];
        }
      }
    }
  }

  // Initialize the chromosomes randomly in the unit cell
  void initialize_chromosome_positions_random_unit_cell() {
    if (bulk_data_ptr_->parallel_rank() == 0) {
      for (size_t j = 0; j < num_chromosomes_; j++) {
        // Find a random place within the unit cell with a random orientation for the chain.
        openrand::Philox rng(j, 0);
        mundy::math::Vector3<double> r_start(rng.uniform<double>(-0.5 * unit_cell_size_[0], 0.5 * unit_cell_size_[0]),
                                             rng.uniform<double>(-0.5 * unit_cell_size_[1], 0.5 * unit_cell_size_[1]),
                                             rng.uniform<double>(-0.5 * unit_cell_size_[2], 0.5 * unit_cell_size_[2]));
        // Find a random unit vector direction
        const double zrand = rng.rand<double>() - 1.0;
        const double wrand = std::sqrt(1.0 - zrand * zrand);
        const double trand = 2.0 * M_PI * rng.rand<double>();
        mundy::math::Vector3<double> u_hat(wrand * std::cos(trand), wrand * std::sin(trand), zrand);

        // Figure out which nodes we are doing
        const size_t num_heterochromatin_spheres = num_chromatin_repeats_ / 2 * num_heterochromatin_per_repeat_ +
                                                   num_chromatin_repeats_ % 2 * num_heterochromatin_per_repeat_;
        const size_t num_euchromatin_spheres = num_chromatin_repeats_ / 2 * num_euchromatin_per_repeat_;
        const size_t num_nodes_per_chromosome = num_heterochromatin_spheres + num_euchromatin_spheres;
        size_t start_node_index = num_nodes_per_chromosome * j + 1u;
        size_t end_node_index = num_nodes_per_chromosome * (j + 1) + 1u;
        for (size_t i = start_node_index; i < end_node_index; ++i) {
          stk::mesh::Entity node = bulk_data_ptr_->get_entity(node_rank_, i);
          MUNDY_THROW_ASSERT(bulk_data_ptr_->is_valid(node), std::invalid_argument,
                             fmt::format("Node {} is not valid", i));

          // Assign the node coordinates
          mundy::math::Vector3<double> r =
              r_start + static_cast<double>(i - start_node_index) * initial_chromosome_separation_ * u_hat;
          stk::mesh::field_data(*node_coord_field_ptr_, node)[0] = r[0];
          stk::mesh::field_data(*node_coord_field_ptr_, node)[1] = r[1];
          stk::mesh::field_data(*node_coord_field_ptr_, node)[2] = r[2];
        }
      }
    }
  }

  // Initialize for the overlap test
  void initialize_chromosome_positions_overlap_test() {
    // We need to get which chromosome this rank is responsible for initializing, luckily, should follow what was done
    // for the creation step. Do this inside a modification loop so we can go by node index, rather than ID.
    if (bulk_data_ptr_->parallel_rank() == 0) {
      for (size_t j = 0; j < num_chromosomes_; j++) {
        // Start like we are pretending to be on a grid
        double jdouble = static_cast<double>(j);
        mundy::math::Vector3<double> r_start(2.0 * jdouble, 0.0, 0.0);
        mundy::math::Vector3<double> u_hat(0.0, 0.0, 1.0);

        // If num_chromosomes == 2, then try to do the crosshatch for a timestep?
        if (num_chromosomes_ == 2) {
          if (j == 0) {
            r_start = mundy::math::Vector3<double>(0.0, 0.0, 0.0);
            u_hat = mundy::math::Vector3<double>(0.0, 0.0, 1.0);
          } else if (j == 1) {
            r_start = mundy::math::Vector3<double>(-5.0, 0.25, 5.0);
            u_hat = mundy::math::Vector3<double>(1.0, 0.0, 0.0);
          }
        }

        // Figure out which nodes we are doing
        const size_t num_heterochromatin_spheres = num_chromatin_repeats_ / 2 * num_heterochromatin_per_repeat_ +
                                                   num_chromatin_repeats_ % 2 * num_heterochromatin_per_repeat_;
        const size_t num_euchromatin_spheres = num_chromatin_repeats_ / 2 * num_euchromatin_per_repeat_;
        const size_t num_nodes_per_chromosome = num_heterochromatin_spheres + num_euchromatin_spheres;
        size_t start_node_index = num_nodes_per_chromosome * j + 1u;
        size_t end_node_index = num_nodes_per_chromosome * (j + 1) + 1u;
        for (size_t i = start_node_index; i < end_node_index; ++i) {
          stk::mesh::Entity node = bulk_data_ptr_->get_entity(node_rank_, i);
          MUNDY_THROW_ASSERT(bulk_data_ptr_->is_valid(node), std::invalid_argument,
                             fmt::format("Node {} is not valid", i));

          // Assign the node coordinates
          mundy::math::Vector3<double> r =
              r_start + static_cast<double>(i - start_node_index) * initial_chromosome_separation_ * u_hat;
          stk::mesh::field_data(*node_coord_field_ptr_, node)[0] = r[0];
          stk::mesh::field_data(*node_coord_field_ptr_, node)[1] = r[1];
          stk::mesh::field_data(*node_coord_field_ptr_, node)[2] = r[2];
        }
      }
    }
  }

  // Initialize for the U-shaped test
  void initialize_chromosome_positions_ushape_test() {
    // We need to get which chromosome this rank is responsible for initializing, luckily, should follow what was done
    // for the creation step. Do this inside a modification loop so we can go by node index, rather than ID.
    if (bulk_data_ptr_->parallel_rank() == 0) {
      MUNDY_THROW_ASSERT(num_chromosomes_ == 1, std::invalid_argument, "This test is only for 1 chromosome.");
      MUNDY_THROW_ASSERT(num_chromatin_repeats_ == 3, std::invalid_argument, "This test is only for 3 repeats.");
      MUNDY_THROW_ASSERT(num_heterochromatin_per_repeat_ == 1, std::invalid_argument,
                         "This test is only for 1 H sphere per repeat.");
      MUNDY_THROW_ASSERT(num_euchromatin_per_repeat_ == 2, std::invalid_argument,
                         "This test is only for 2 E spheres per repeat.");

      // Start at Y = initial_chromosome_separation, X = 0.0, Z = 0.0, then move down in a u-shape and back up again in
      // Y
      const size_t j = 0u;
      const size_t num_heterochromatin_spheres = num_chromatin_repeats_ / 2 * num_heterochromatin_per_repeat_ +
                                                 num_chromatin_repeats_ % 2 * num_heterochromatin_per_repeat_;
      const size_t num_euchromatin_spheres = num_chromatin_repeats_ / 2 * num_euchromatin_per_repeat_;
      const size_t num_nodes_per_chromosome = num_heterochromatin_spheres + num_euchromatin_spheres;
      size_t start_node_index = num_nodes_per_chromosome * j + 1u;
      size_t end_node_index = num_nodes_per_chromosome * (j + 1) + 1u;

      for (size_t i = start_node_index; i < end_node_index; ++i) {
        stk::mesh::Entity node = bulk_data_ptr_->get_entity(node_rank_, i);
        MUNDY_THROW_ASSERT(bulk_data_ptr_->is_valid(node), std::invalid_argument,
                           fmt::format("Node {} is not valid.", i));

        // Assign the node coordinates
        mundy::math::Vector3<double> r(0.0, 0.0, 0.0);
        if (i == start_node_index) {
          r[0] = -0.5 * initial_chromosome_separation_;
          r[1] = initial_chromosome_separation_;
        } else if (i == start_node_index + 1) {
          r[0] = -0.5 * initial_chromosome_separation_;
          r[1] = 0.0;
        } else if (i == start_node_index + 2) {
          r[0] = 0.5 * initial_chromosome_separation_;
          r[1] = 0.0;
        } else if (i == start_node_index + 3) {
          r[0] = 0.5 * initial_chromosome_separation_;
          r[1] = initial_chromosome_separation_;
        }
        stk::mesh::field_data(*node_coord_field_ptr_, node)[0] = r[0];
        stk::mesh::field_data(*node_coord_field_ptr_, node)[1] = r[1];
        stk::mesh::field_data(*node_coord_field_ptr_, node)[2] = r[2];
      }
    }
  }

  // Initialize the chromosomes randomly in the unit cell
  //
  // If we want to initialize uniformly inside a sphere packing, here are the coordinates for a given number of spheres
  // within a bigger sphere.
  // http://hydra.nat.uni-magdeburg.de/packing/ssp/ssp.html
  void initialize_chromosome_positions_hilbert_random_unit_cell() {
    // We need to get which chromosome this rank is responsible for initializing, luckily, should follow what was done
    // for the creation step. Do this inside a modification loop so we can go by node index, rather than ID.
    if (bulk_data_ptr_->parallel_rank() == 0) {
      std::vector<mundy::math::Vector3<double>> chromosome_centers_array;
      std::vector<double> chromosome_radii_array;
      for (size_t ichromosome = 0; ichromosome < num_chromosomes_; ichromosome++) {
        // Figure out which nodes we are doing
        const size_t num_heterochromatin_spheres = num_chromatin_repeats_ / 2 * num_heterochromatin_per_repeat_ +
                                                   num_chromatin_repeats_ % 2 * num_heterochromatin_per_repeat_;
        const size_t num_euchromatin_spheres = num_chromatin_repeats_ / 2 * num_euchromatin_per_repeat_;
        const size_t num_nodes_per_chromosome = num_heterochromatin_spheres + num_euchromatin_spheres;
        size_t start_node_index = num_nodes_per_chromosome * ichromosome + 1u;
        size_t end_node_index = num_nodes_per_chromosome * (ichromosome + 1) + 1u;

        // Generate a random unit vector (will be used for creating the locatino of the nodes, the random position in
        // the unit cell will be handled later).
        openrand::Philox rng(ichromosome, 0);
        const double zrand = rng.rand<double>() - 1.0;
        const double wrand = std::sqrt(1.0 - zrand * zrand);
        const double trand = 2.0 * M_PI * rng.rand<double>();
        mundy::math::Vector3<double> u_hat(wrand * std::cos(trand), wrand * std::sin(trand), zrand);

        // Once we have the number of chromosome spheres we can get the hilbert curve set up. This will be at some
        // orientation and then have sides with a length of initial_chromosome_separation.
        auto [hilbert_position_array, hilbert_directors] = mundy::math::create_hilbert_positions_and_directors(
            num_nodes_per_chromosome, u_hat, initial_chromosome_separation_);

        // Create the local positions of the spheres
        std::vector<mundy::math::Vector3<double>> sphere_position_array;
        for (size_t isphere = 0; isphere < num_nodes_per_chromosome; isphere++) {
          sphere_position_array.push_back(hilbert_position_array[isphere]);
        }

        // Figure out where the center of the chromosome is, and its radius, in its own local space
        mundy::math::Vector3<double> r_chromosome_center_local(0.0, 0.0, 0.0);
        double r_max = 0.0;
        for (size_t i = 0; i < sphere_position_array.size(); i++) {
          r_chromosome_center_local += sphere_position_array[i];
        }
        r_chromosome_center_local /= static_cast<double>(sphere_position_array.size());
        for (size_t i = 0; i < sphere_position_array.size(); i++) {
          r_max = std::max(r_max, mundy::math::two_norm(r_chromosome_center_local - sphere_position_array[i]));
        }

        // Do max_trials number of insertion attempts to get a random position and orientation within the unit cell that
        // doesn't overlap with exiting chromosomes.
        const size_t max_trials = 1000;
        size_t itrial = 0;
        bool chromosome_inserted = false;
        while (itrial <= max_trials) {
          // Generate a random position within the unit cell.
          mundy::math::Vector3<double> r_start(
              rng.uniform<double>(-0.5 * unit_cell_size_[0], 0.5 * unit_cell_size_[0]),
              rng.uniform<double>(-0.5 * unit_cell_size_[1], 0.5 * unit_cell_size_[1]),
              rng.uniform<double>(-0.5 * unit_cell_size_[2], 0.5 * unit_cell_size_[2]));

          // Check for overlaps with existing chromosomes
          bool found_overlap = false;
          for (size_t jchromosome = 0; jchromosome < chromosome_centers_array.size(); ++jchromosome) {
            double r_chromosome_distance = mundy::math::two_norm(chromosome_centers_array[jchromosome] - r_start);
            if (r_chromosome_distance < (r_max + chromosome_radii_array[jchromosome])) {
              found_overlap = true;
              break;
            }
          }
          if (found_overlap) {
            itrial++;
          } else {
            chromosome_inserted = true;
            chromosome_centers_array.push_back(r_start);
            chromosome_radii_array.push_back(r_max);
            break;
          }
        }
        MUNDY_THROW_REQUIRE(chromosome_inserted, std::runtime_error,
                            fmt::format("Failed to insert chromosome after {} trials.", max_trials));

        // Generate all the positions along the curve due to the placement in the global space
        std::vector<mundy::math::Vector3<double>> new_position_array;
        for (size_t i = 0; i < sphere_position_array.size(); i++) {
          new_position_array.push_back(chromosome_centers_array.back() + r_chromosome_center_local -
                                       sphere_position_array[i]);
        }

        // Update the coordinates for this chromosome
        for (size_t i = start_node_index, idx = 0; i < end_node_index; ++i, ++idx) {
          stk::mesh::Entity node = bulk_data_ptr_->get_entity(node_rank_, i);
          MUNDY_THROW_ASSERT(bulk_data_ptr_->is_valid(node), std::invalid_argument,
                             fmt::format("Node {} is not valid", i));

          // Assign the node coordinates
          stk::mesh::field_data(*node_coord_field_ptr_, node)[0] = new_position_array[idx][0];
          stk::mesh::field_data(*node_coord_field_ptr_, node)[1] = new_position_array[idx][1];
          stk::mesh::field_data(*node_coord_field_ptr_, node)[2] = new_position_array[idx][2];
        }
      }
    }
  }

  void initialize_chromosome_positions_hilbert_lattice() {
    // Initialize the chromosomes (hilbert curves) on a lattice inscribed within the collision periphery.
    // If no periphery is specified, the lattice will be inscribed within the unit cell.
    //
    // If the periphery is a sphere, then the lattice can have a side length of 2 * r_sphere * sqrt(3) / 3.
    // The same is true for the ellipsoid but with r_sphere replaced by the smallest axis radius of the ellipsoid.
    //
    // Each chromosome is initialized as a hilbert curve with a random orientation and segment length
    // initial_chromosome_separation_. All chromosomes are considered to have the same number of nodes.

    if (bulk_data_ptr_->parallel_rank() == 0) {
      const size_t num_heterochromatin_spheres = num_chromatin_repeats_ / 2 * num_heterochromatin_per_repeat_ +
                                                 num_chromatin_repeats_ % 2 * num_heterochromatin_per_repeat_;
      const size_t num_euchromatin_spheres = num_chromatin_repeats_ / 2 * num_euchromatin_per_repeat_;
      const size_t num_nodes_per_chromosome = num_heterochromatin_spheres + num_euchromatin_spheres;

      // Because all chromosomes are the same, we can create a single hilbert curve and then place it in the lattice
      // for each chromosome.
      const mundy::math::Vector3<double> x_hat(1.0, 0.0, 0.0);
      auto [hilbert_position_array, hilbert_directors] = mundy::math::create_hilbert_positions_and_directors(
          num_nodes_per_chromosome, x_hat, initial_chromosome_separation_);

      // Determine the center and bounding radius of the hilbert curve
      mundy::math::Vector3<double> hilbert_center(0.0, 0.0, 0.0);
      for (size_t i = 0; i < num_nodes_per_chromosome; i++) {
        hilbert_center += hilbert_position_array[i];
      }
      hilbert_center /= static_cast<double>(num_nodes_per_chromosome);
      double hilbert_bounding_radius = 0.0;
      for (size_t i = 0; i < num_nodes_per_chromosome; i++) {
        hilbert_bounding_radius =
            std::max(hilbert_bounding_radius, mundy::math::two_norm(hilbert_center - hilbert_position_array[i]));
      }
      std::cout << "Hilbert curve center: " << hilbert_center << " bounding radius: " << hilbert_bounding_radius
                << std::endl;

      // Assert that the periphery is large enough to fit the lattice.
      double max_lattice_side_length;
      if (enable_periphery_collision_) {
        if (periphery_collision_shape_ == PERIPHERY_SHAPE::SPHERE) {
          max_lattice_side_length = 2.0 * periphery_collision_radius_ * std::sqrt(3.0) / 3.0;
        } else if (periphery_collision_shape_ == PERIPHERY_SHAPE::ELLIPSOID) {
          const double min_axis_radius = std::min({periphery_collision_axis_radius1_, periphery_collision_axis_radius2_,
                                                   periphery_collision_axis_radius3_});
          max_lattice_side_length = 2.0 * min_axis_radius * std::sqrt(3.0) / 3.0;
        } else {
          MUNDY_THROW_REQUIRE(false, std::invalid_argument, "Invalid periphery shape.");
        }
      } else {
        max_lattice_side_length = std::min({unit_cell_size_[0], unit_cell_size_[1], unit_cell_size_[2]});
      }

      const size_t num_chromosomes_per_side = static_cast<size_t>(std::ceil(std::pow(num_chromosomes_, 1.0 / 3.0)));
      const double lattice_spacing = max_lattice_side_length / num_chromosomes_per_side;
      MUNDY_THROW_REQUIRE(max_lattice_side_length >= num_chromosomes_per_side * hilbert_bounding_radius,
                          std::invalid_argument,
                          fmt::format("The lattice side length is too small to fit the chromosomes. The lattice side "
                                      "length is {} and the bounding radius is {}.",
                                      max_lattice_side_length, num_chromosomes_per_side * hilbert_bounding_radius));

      std::vector<mundy::math::Vector3<double>> chromosome_centers_array;
      std::vector<double> chromosome_radii_array;
      for (size_t ichromosome = 0; ichromosome < num_chromosomes_; ichromosome++) {
        // Figure out which nodes we are doing
        size_t start_node_index = num_nodes_per_chromosome * ichromosome + 1u;
        size_t end_node_index = num_nodes_per_chromosome * (ichromosome + 1) + 1u;

        // Get the lattice position of this chromosome
        const size_t ix = ichromosome % num_chromosomes_per_side;
        const size_t iy = (ichromosome / num_chromosomes_per_side) % num_chromosomes_per_side;
        const size_t iz = ichromosome / (num_chromosomes_per_side * num_chromosomes_per_side);
        const mundy::math::Vector3<double> center =
            mundy::math::Vector3<double>((ix + 0.5) * lattice_spacing - 0.5 * max_lattice_side_length,
                                         (iy + 0.5) * lattice_spacing - 0.5 * max_lattice_side_length,
                                         (iz + 0.5) * lattice_spacing - 0.5 * max_lattice_side_length);

        // Generate a random orientation for the chromosome
        openrand::Philox rng(ichromosome, 0);
        const double zrand = rng.rand<double>() - 1.0;
        const double wrand = std::sqrt(1.0 - zrand * zrand);
        const double trand = 2.0 * M_PI * rng.rand<double>();
        mundy::math::Vector3<double> u_hat(wrand * std::cos(trand), wrand * std::sin(trand), zrand);
        mundy::math::Quaternion<double> quat = mundy::math::quat_from_parallel_transport(x_hat, u_hat);

        std::cout << "Chromosome " << ichromosome << " center: " << center << " orientation: " << quat
                  << " radius: " << hilbert_bounding_radius << std::endl;

        // Update the coordinates for this chromosome
        for (size_t i = start_node_index, idx = 0; i < end_node_index; ++i, ++idx) {
          stk::mesh::Entity node = bulk_data_ptr_->get_entity(node_rank_, i);
          MUNDY_THROW_ASSERT(bulk_data_ptr_->is_valid(node), std::invalid_argument,
                             fmt::format("Node {} is not valid", i));

          // Assign the node coordinates
          auto pos = quat * (hilbert_position_array[idx] - hilbert_center) + center;
          stk::mesh::field_data(*node_coord_field_ptr_, node)[0] = pos[0];
          stk::mesh::field_data(*node_coord_field_ptr_, node)[1] = pos[1];
          stk::mesh::field_data(*node_coord_field_ptr_, node)[2] = pos[2];
        }
      }
    }
  }

  void initialize_chromosome_positions_hilbert_file() {
    // Initialize the chromosomes (hilbert curves) with centers given in a file.
    //
    // Each chromosome is initialized as a hilbert curve with a random orientation and segment length
    // initial_chromosome_separation_. All chromosomes are considered to have the same number of nodes.
    if (bulk_data_ptr_->parallel_rank() == 0) {
      // Read in the chromosome centers from the file
      auto read_centers = [](const std::string &filename, const size_t expected_num_elements,
                             std::vector<double> &vector) {
        vector.resize(expected_num_elements);
        std::ifstream infile(filename);
        if (!infile) {
          MUNDY_THROW_REQUIRE(false, std::invalid_argument, fmt::format("Failed to open file: {}", filename));
        }
        // Parse the input
        size_t num_elements;
        if (!(infile >> num_elements)) {
          MUNDY_THROW_REQUIRE(false, std::invalid_argument,
                              fmt::format("Failed to read vector size from file: {}", filename));
          return;
        }
        if (num_elements != expected_num_elements) {
          MUNDY_THROW_REQUIRE(false, std::invalid_argument,
                              fmt::format("Vector size mismatch: expected {} elements, got {} elements.",
                                          expected_num_elements, num_elements));
          return;
        }
        for (size_t i = 0; i < num_elements; ++i) {
          if (!(infile >> vector[i])) {
            std::cerr << "Failed to read vector element at index " << i << std::endl;
            return;
          }
        }
        // Close the file
        infile.close();
      };
      std::string hilbert_centers_filename = hilbert_centers_filename_;
      std::vector<double> chromosome_centers;
      read_centers(hilbert_centers_filename, 3 * num_chromosomes_, chromosome_centers);
      const size_t num_heterochromatin_spheres = num_chromatin_repeats_ / 2 * num_heterochromatin_per_repeat_ +
                                                 num_chromatin_repeats_ % 2 * num_heterochromatin_per_repeat_;
      const size_t num_euchromatin_spheres = num_chromatin_repeats_ / 2 * num_euchromatin_per_repeat_;
      const size_t num_nodes_per_chromosome = num_heterochromatin_spheres + num_euchromatin_spheres;
      // Because all chromosomes are the same, we can create a single hilbert curve and then place it in the lattice
      // for each chromosome.
      const mundy::math::Vector3<double> x_hat(1.0, 0.0, 0.0);
      auto [hilbert_position_array, hilbert_directors] = mundy::math::create_hilbert_positions_and_directors(
          num_nodes_per_chromosome, x_hat, initial_chromosome_separation_);
      // Determine the center and bounding radius of the hilbert curve
      mundy::math::Vector3<double> hilbert_center(0.0, 0.0, 0.0);
      for (size_t i = 0; i < num_nodes_per_chromosome; i++) {
        hilbert_center += hilbert_position_array[i];
      }
      hilbert_center /= static_cast<double>(num_nodes_per_chromosome);
      double hilbert_bounding_radius = 0.0;
      for (size_t i = 0; i < num_nodes_per_chromosome; i++) {
        hilbert_bounding_radius =
            std::max(hilbert_bounding_radius, mundy::math::two_norm(hilbert_center - hilbert_position_array[i]));
      }
      std::cout << "Hilbert curve center: " << hilbert_center << " bounding radius: " << hilbert_bounding_radius
                << std::endl;
      for (size_t ichromosome = 0; ichromosome < num_chromosomes_; ichromosome++) {
        // Figure out which nodes we are doing
        size_t start_node_index = num_nodes_per_chromosome * ichromosome + 1u;
        size_t end_node_index = num_nodes_per_chromosome * (ichromosome + 1) + 1u;
        const mundy::math::Vector3<double> center{chromosome_centers[3 * ichromosome],
                                                  chromosome_centers[3 * ichromosome + 1],
                                                  chromosome_centers[3 * ichromosome + 2]};
        // Generate a random orientation for the chromosome
        openrand::Philox rng(ichromosome, 0);
        const double zrand = rng.rand<double>() - 1.0;
        const double wrand = std::sqrt(1.0 - zrand * zrand);
        const double trand = 2.0 * M_PI * rng.rand<double>();
        mundy::math::Vector3<double> u_hat(wrand * std::cos(trand), wrand * std::sin(trand), zrand);
        mundy::math::Quaternion<double> quat = mundy::math::quat_from_parallel_transport(x_hat, u_hat);
        std::cout << "Chromosome " << ichromosome << " center: " << center << " orientation: " << quat
                  << " radius: " << hilbert_bounding_radius << std::endl;
        // Update the coordinates for this chromosome
        for (size_t i = start_node_index, idx = 0; i < end_node_index; ++i, ++idx) {
          stk::mesh::Entity node = bulk_data_ptr_->get_entity(node_rank_, i);
          MUNDY_THROW_ASSERT(bulk_data_ptr_->is_valid(node), std::invalid_argument,
                             fmt::format("Node {} is not valid", i));
          // Assign the node coordinates
          auto pos = quat * (hilbert_position_array[idx] - hilbert_center) + center;
          stk::mesh::field_data(*node_coord_field_ptr_, node)[0] = pos[0];
          stk::mesh::field_data(*node_coord_field_ptr_, node)[1] = pos[1];
          stk::mesh::field_data(*node_coord_field_ptr_, node)[2] = pos[2];
        }
      }
    }
  }

  // Initialize the chromatin backbone and HP1 linkers based on part membership
  //
  // The part membership should already be set up, which makes this much easier to do, as we can just loop over the
  // parts.
  void initialize_chromatin_backbone_and_hp1() {
    // Note, the positions are potentially read from the restart file, the following fields are not.

    // Assert that all pointers are non-null
    MUNDY_THROW_REQUIRE(node_coord_field_ptr_ != nullptr, std::invalid_argument, "Node coordinate field is null.");
    MUNDY_THROW_REQUIRE(element_chainid_field_ptr_ != nullptr, std::invalid_argument, "Element chainID field is null.");
    MUNDY_THROW_REQUIRE(element_radius_field_ptr_ != nullptr, std::invalid_argument, "Element radius field is null.");
    MUNDY_THROW_REQUIRE(element_youngs_modulus_field_ptr_ != nullptr, std::invalid_argument,
                        "Element youngs modulus field is null.");
    MUNDY_THROW_REQUIRE(element_poissons_ratio_field_ptr_ != nullptr, std::invalid_argument,
                        "Element poisson's ratio field is null.");
    MUNDY_THROW_REQUIRE(element_spring_constant_field_ptr_ != nullptr, std::invalid_argument,
                        "Element spring constant field is null.");
    MUNDY_THROW_REQUIRE(element_spring_r0_field_ptr_ != nullptr, std::invalid_argument,
                        "Element spring r0 field is null.");
    MUNDY_THROW_REQUIRE(element_rng_field_ptr_ != nullptr, std::invalid_argument, "Element rng field is null.");
    MUNDY_THROW_REQUIRE(euchromatin_state_field_ptr_ != nullptr, std::invalid_argument,
                        "Euchromatin state field is null.");
    MUNDY_THROW_REQUIRE(euchromatin_perform_state_change_field_ptr_ != nullptr, std::invalid_argument,
                        "Euchromatin perform state change field is null.");
    MUNDY_THROW_REQUIRE(euchromatin_state_change_next_time_field_ptr_ != nullptr, std::invalid_argument,
                        "Euchromatin state change next time field is null.");
    MUNDY_THROW_REQUIRE(euchromatin_state_change_elapsed_time_field_ptr_ != nullptr, std::invalid_argument,
                        "Euchromatin state change elapsed time field is null.");

    // Initialize the backbone springs (EE, EH, HH)
    const stk::mesh::Selector backbone_segments = *ee_springs_part_ptr_ | *eh_springs_part_ptr_ | *hh_springs_part_ptr_;
    mundy::mesh::utils::fill_field_with_value(backbone_segments, *element_youngs_modulus_field_ptr_,
                                              std::array<double, 1>{backbone_youngs_modulus_});
    mundy::mesh::utils::fill_field_with_value(backbone_segments, *element_poissons_ratio_field_ptr_,
                                              std::array<double, 1>{backbone_poissons_ratio_});
    mundy::mesh::utils::fill_field_with_value(backbone_segments, *element_radius_field_ptr_,
                                              std::array<double, 1>{backbone_excluded_volume_radius_});
    mundy::mesh::utils::fill_field_with_value(backbone_segments, *element_spring_constant_field_ptr_,
                                              std::array<double, 1>{backbone_spring_constant_});
    mundy::mesh::utils::fill_field_with_value(backbone_segments, *element_spring_r0_field_ptr_,
                                              std::array<double, 1>{backbone_spring_r0_});

    // Initialize the EE springs (euchromatin activity)
    if (!restart_performed_) {
      mundy::mesh::utils::fill_field_with_value(*ee_springs_part_ptr_, *element_rng_field_ptr_,
                                                std::array<unsigned, 1>{0});
      mundy::mesh::utils::fill_field_with_value(*ee_springs_part_ptr_, *euchromatin_state_field_ptr_,
                                                std::array<unsigned, 1>{0});
      mundy::mesh::utils::fill_field_with_value(*ee_springs_part_ptr_, *euchromatin_perform_state_change_field_ptr_,
                                                std::array<unsigned, 1>{0});
      mundy::mesh::utils::fill_field_with_value(*ee_springs_part_ptr_, *euchromatin_state_change_next_time_field_ptr_,
                                                std::array<double, 1>{0});
      mundy::mesh::utils::fill_field_with_value(
          *ee_springs_part_ptr_, *euchromatin_state_change_elapsed_time_field_ptr_, std::array<double, 1>{0});
    }

    // Initialize HP1 springs
    mundy::mesh::utils::fill_field_with_value(*hp1_part_ptr_, *element_spring_constant_field_ptr_,
                                              std::array<double, 1>{crosslinker_spring_constant_});
    mundy::mesh::utils::fill_field_with_value(*hp1_part_ptr_, *element_spring_r0_field_ptr_,
                                              std::array<double, 1>{crosslinker_r0_});
    if (!restart_performed_) {
      mundy::mesh::utils::fill_field_with_value(*hp1_part_ptr_, *element_rng_field_ptr_, std::array<unsigned, 1>{0});
    }
    mundy::mesh::utils::fill_field_with_value(*hp1_part_ptr_, *element_radius_field_ptr_,
                                              std::array<double, 1>{crosslinker_cutoff_radius_});

    // Initialize the hydrodynamic spheres
    const stk::mesh::Selector chromatin_spheres = *e_part_ptr_ | *h_part_ptr_;
    mundy::mesh::utils::fill_field_with_value(chromatin_spheres, *element_radius_field_ptr_,
                                              std::array<double, 1>{backbone_sphere_hydrodynamic_radius_});

    // Initialize node positions for each chromosome
    if (!restart_performed_) {
      if (initialization_type_ == INITIALIZATION_TYPE::GRID) {
        std::cout << "Initializing chromosomes on a grid" << std::endl;
        initialize_chromosome_positions_grid();
      } else if (initialization_type_ == INITIALIZATION_TYPE::FROM_DAT) {
        std::cout << "Initializing chromosomes from a dat file" << std::endl;
        initialize_chromosome_positions_from_file();
      } else if (initialization_type_ == INITIALIZATION_TYPE::RANDOM_UNIT_CELL) {
        std::cout << "Initializing chromosomes in a random unit cell" << std::endl;
        initialize_chromosome_positions_random_unit_cell();
      } else if (initialization_type_ == INITIALIZATION_TYPE::OVERLAP_TEST) {
        std::cout << "Initializing chromosomes as an overlap test" << std::endl;
        initialize_chromosome_positions_overlap_test();
      } else if (initialization_type_ == INITIALIZATION_TYPE::HILBERT_RANDOM_UNIT_CELL) {
        std::cout << "Initializing chromosomes in a hilbert random unit cell" << std::endl;
        initialize_chromosome_positions_hilbert_random_unit_cell();
      } else if (initialization_type_ == INITIALIZATION_TYPE::HILBERT_FILE) {
        std::cout << "Initializing chromosomes as a hilbert curve with given centers " << std::endl;
        initialize_chromosome_positions_hilbert_file();
      } else if (initialization_type_ == INITIALIZATION_TYPE::USHAPE_TEST) {
        std::cout << "Initializing chromosomes as a U-shaped test" << std::endl;
        initialize_chromosome_positions_ushape_test();
      } else if (initialization_type_ == INITIALIZATION_TYPE::HILBERT_LATTICE) {
        std::cout << "Initializing chromosomes in a hilbert lattice" << std::endl;
        initialize_chromosome_positions_hilbert_lattice();
      } else {
        MUNDY_THROW_REQUIRE(false, std::invalid_argument,
                            fmt::format("Unknown initialization type: {}", initialization_type_));
      }
    }
  }

  void initialize_euchromatin() {
    // Set the initial time lag for the active euchromatin forces

    // Selectors and aliases
    stk::mesh::Part &ee_springs_part = *ee_springs_part_ptr_;
    stk::mesh::Field<unsigned> &element_rng_field = *element_rng_field_ptr_;
    stk::mesh::Field<unsigned> &euchromatin_state = *euchromatin_state_field_ptr_;
    stk::mesh::Field<double> &euchromatin_state_change_next_time = *euchromatin_state_change_next_time_field_ptr_;
    const double kon_inv = 1.0 / active_euchromatin_force_kon_;

    // Loop over the ee_springs and set the first time we would see a transition
    mundy::mesh::for_each_entity_run(
        *bulk_data_ptr_, stk::topology::ELEMENT_RANK, ee_springs_part,
        [&element_rng_field, &euchromatin_state, &euchromatin_state_change_next_time, &kon_inv](
            [[maybe_unused]] const stk::mesh::BulkData &bulk_data, const stk::mesh::Entity &euchromatin_spring) {
          // Get the fields we need
          unsigned *local_euchromatin_state = stk::mesh::field_data(euchromatin_state, euchromatin_spring);
          unsigned *element_rng_counter = stk::mesh::field_data(element_rng_field, euchromatin_spring);
          double *next_time = stk::mesh::field_data(euchromatin_state_change_next_time, euchromatin_spring);

          // Set them all to inactive to start
          local_euchromatin_state[0] = 0u;

          const stk::mesh::EntityId euchromatin_spring_gid = bulk_data.identifier(euchromatin_spring);
          openrand::Philox rng(euchromatin_spring_gid, element_rng_counter[0]);
          const double randu01 = rng.rand<double>();
          element_rng_counter[0]++;

          next_time[0] = -1.0 * kon_inv * std::log(randu01);
        });
  }

  void declare_and_initialize_hp1() {
    if (!restart_performed_) {
      create_chromatin_backbone_and_hp1();
    }
    initialize_chromatin_backbone_and_hp1();
    std::cout << "Done initializing!\n";
  }

  void initialize_hydrodynamic_periphery() {
    if ((periphery_hydro_quadrature_ == PERIPHERY_QUADRATURE::GAUSS_LEGENDRE) &&
        ((periphery_hydro_shape_ == PERIPHERY_SHAPE::SPHERE) ||
         ((periphery_hydro_shape_ == PERIPHERY_SHAPE::ELLIPSOID) &&
          (periphery_hydro_axis_radius1_ == periphery_hydro_axis_radius2_) &&
          (periphery_hydro_axis_radius2_ == periphery_hydro_axis_radius3_) &&
          (periphery_hydro_axis_radius3_ == periphery_hydro_axis_radius1_)))) {
      // Generate the quadrature points and weights for the sphere
      std::vector<double> points_vec;
      std::vector<double> weights_vec;
      std::vector<double> normals_vec;
      const bool invert = true;
      const bool include_poles = false;
      const size_t spectral_order = periphery_hydro_spectral_order_;
      const double radius =
          (periphery_hydro_shape_ == PERIPHERY_SHAPE::SPHERE) ? periphery_hydro_radius_ : periphery_hydro_axis_radius1_;
      mundy::alens::periphery::gen_sphere_quadrature(spectral_order, radius, &points_vec, &weights_vec, &normals_vec,
                                                     include_poles, invert);

      // Create the periphery object
      const size_t num_surface_nodes = weights_vec.size();
      periphery_ptr_ = std::make_shared<mundy::alens::periphery::Periphery>(num_surface_nodes, viscosity_);
      periphery_ptr_->set_surface_positions(points_vec.data())
          .set_quadrature_weights(weights_vec.data())
          .set_surface_normals(normals_vec.data());
    } else if (periphery_hydro_quadrature_ == PERIPHERY_QUADRATURE::FROM_FILE) {
      periphery_ptr_ =
          std::make_shared<mundy::alens::periphery::Periphery>(periphery_hydro_num_quadrature_points_, viscosity_);
      periphery_ptr_->set_surface_positions(periphery_hydro_quadrature_points_filename_)
          .set_quadrature_weights(periphery_hydro_quadrature_weights_filename_)
          .set_surface_normals(periphery_hydro_quadrature_normals_filename_);
    } else {
      MUNDY_THROW_REQUIRE(false, std::invalid_argument,
                          "We currently only support GAUSS_LEGENDRE quadrature for "
                          "spheres and ellipsoids with equal radii or direct specification of the quadrature from a "
                          "file using FROM_FILE.");
    }

    // Run the precomputation for the inverse self-interaction matrix
    const bool write_to_file = false;
    periphery_ptr_->build_inverse_self_interaction_matrix(write_to_file);
  }

  void declare_and_initialize_periphery_bind_sites() {
    // Declare first
    std::cout << "Creating periphery bind site locations\n";
    bulk_data_ptr_->modification_begin();
    std::vector<std::size_t> requests(meta_data_ptr_->entity_rank_count(), 0);
    if (bulk_data_ptr_->parallel_rank() == 0) {
      requests[stk::topology::NODE_RANK] = periphery_num_bind_sites_;
      requests[stk::topology::ELEMENT_RANK] = periphery_num_bind_sites_;
    }
    std::vector<stk::mesh::Entity> requested_entities;
    bulk_data_ptr_->generate_new_entities(requests, requested_entities);
    bulk_data_ptr_->change_entity_parts(requested_entities, stk::mesh::PartVector{bs_part_ptr_},
                                        stk::mesh::PartVector{});
    if (bulk_data_ptr_->parallel_rank() == 0) {
      for (size_t i = 0; i < periphery_num_bind_sites_; i++) {
        const stk::mesh::Entity &node_i = requested_entities[i];
        const stk::mesh::Entity &sphere_i = requested_entities[periphery_num_bind_sites_ + i];
        bulk_data_ptr_->declare_relation(sphere_i, node_i, 0);
      }
    }
    bulk_data_ptr_->modification_end();
    std::cout << "..Finished creating periphery bind site locations\n";

    // Initialize second
    if (periphery_bind_sites_type_ == PERIPHERY_BIND_SITES_TYPE::RANDOM) {
      // Sample the bind sites randomly on the surface of the periphery
      openrand::Philox rng(1234, 0);
      if (periphery_collision_shape_ == PERIPHERY_SHAPE::SPHERE) {
        if (bulk_data_ptr_->parallel_rank() == 0) {
          for (size_t i = 0; i < periphery_num_bind_sites_; i++) {
            const stk::mesh::Entity &node_i = requested_entities[i];
            const stk::mesh::Entity &sphere_i = requested_entities[periphery_num_bind_sites_ + i];
            double *node_coords = stk::mesh::field_data(*node_coord_field_ptr_, node_i);

            const double u1 = rng.rand<double>();
            const double u2 = rng.rand<double>();
            const double theta = 2.0 * M_PI * u1;
            const double phi = std::acos(2.0 * u2 - 1.0);
            node_coords[0] = periphery_collision_radius_ * std::sin(phi) * std::cos(theta);
            node_coords[1] = periphery_collision_radius_ * std::sin(phi) * std::sin(theta);
            node_coords[2] = periphery_collision_radius_ * std::cos(phi);
          }
        }
      } else if (periphery_collision_shape_ == PERIPHERY_SHAPE::ELLIPSOID) {
        if (bulk_data_ptr_->parallel_rank() == 0) {
          const double a = periphery_collision_axis_radius1_;
          const double b = periphery_collision_axis_radius2_;
          const double c = periphery_collision_axis_radius3_;
          const double inv_mu_max = 1.0 / std::max({b * c, a * c, a * b});
          auto keep = [&a, &b, &c, &inv_mu_max, &rng](double x, double y, double z) {
            const double mu_xyz =
                std::sqrt((b * c * x) * (b * c * x) + (a * c * y) * (a * c * y) + (a * b * z) * (a * b * z));
            return inv_mu_max * mu_xyz > rng.rand<double>();
          };

          for (size_t i = 0; i < periphery_num_bind_sites_; i++) {
            const stk::mesh::Entity &node_i = requested_entities[i];
            const stk::mesh::Entity &sphere_i = requested_entities[periphery_num_bind_sites_ + i];
            double *node_coords = stk::mesh::field_data(*node_coord_field_ptr_, node_i);

            while (true) {
              // Generate a random point on the unit sphere
              const double u1 = rng.rand<double>();
              const double u2 = rng.rand<double>();
              const double theta = 2.0 * M_PI * u1;
              const double phi = std::acos(2.0 * u2 - 1.0);
              node_coords[0] = std::sin(phi) * std::cos(theta);
              node_coords[1] = std::sin(phi) * std::sin(theta);
              node_coords[2] = std::cos(phi);

              // Keep this point with probability proportional to the surface area element
              if (keep(node_coords[0], node_coords[1], node_coords[2])) {
                // Pushforward the point to the ellipsoid
                node_coords[0] *= a;
                node_coords[1] *= b;
                node_coords[2] *= c;
                break;
              }
            }
          }
        }
      } else {
        MUNDY_THROW_REQUIRE(false, std::invalid_argument,
                            fmt::format("Unknown periphery shape. Recieved: {} but expected SPHERE or ELLIPSOID.",
                                        periphery_collision_shape_));
      }
    } else if (periphery_bind_sites_type_ == PERIPHERY_BIND_SITES_TYPE::FROM_FILE) {
      if (bulk_data_ptr_->parallel_rank() == 0) {
        // std::ifstream infile(periphery_bind_site_locations_filename_, std::ios::binary);
        // if (!infile) {
        //   std::cerr << "Failed to open file: " << periphery_bind_site_locations_filename_ << std::endl;
        //   return;
        // }

        // // Parse the input
        // size_t num_elements;
        // infile.read(reinterpret_cast<char *>(&num_elements), sizeof(size_t));
        // MUNDY_THROW_REQUIRE(num_elements == 3 * periphery_num_bind_sites_, std::invalid_argument,
        //                     fmt::format("Num bind sites mismatch: expected {} but got {}",
        //                                 3 * periphery_num_bind_sites_, num_elements));
        // for (size_t i = 0; i < periphery_num_bind_sites_; ++i) {
        //   const stk::mesh::Entity &node_i = requested_entities[i];
        //   const stk::mesh::Entity &sphere_i = requested_entities[periphery_num_bind_sites_ + i];
        //   double *node_coords = stk::mesh::field_data(*node_coord_field_ptr_, node_i);
        //   for (size_t j = 0; j < 3; ++j) {
        //     infile.read(reinterpret_cast<char *>(&node_coords[3 * i + j]), sizeof(double));
        //   }
        // }

        // // Close the file
        // infile.close();
        std::cout << "..Reading " << periphery_num_bind_sites_
                  << " bind site locations from ASCII file : " << periphery_bind_site_locations_filename_ << std::endl;
        std::ifstream infile(periphery_bind_site_locations_filename_);
        MUNDY_THROW_REQUIRE(infile.is_open(), std::invalid_argument,
                            fmt::format("Could not open file {}", periphery_bind_site_locations_filename_));
        std::string line;
        while (std::getline(infile, line)) {
          std::istringstream iss(line);
          int bind_site_id;
          double x, y, z;
          if (!(iss >> bind_site_id >> x >> y >> z)) {
            MUNDY_THROW_REQUIRE(false, std::invalid_argument, fmt::format("Could not parse line {}", line));
          }
          const stk::mesh::Entity &node_i = requested_entities[bind_site_id];
          double *node_coords = stk::mesh::field_data(*node_coord_field_ptr_, node_i);
          node_coords[0] = x;
          node_coords[1] = y;
          node_coords[2] = z;
        }
        infile.close();
      }
    } else {
      MUNDY_THROW_REQUIRE(
          false, std::invalid_argument,
          fmt::format("Unknown periphery bind sites type. Recieved: {} but expected RANDOM or FROM_FILE.",
                      periphery_bind_sites_type_));
    }
  }

  void zero_out_transient_node_fields() {
    mundy::mesh::utils::fill_field_with_value<double>(*node_velocity_field_ptr_, std::array<double, 3>{0.0, 0.0, 0.0});
    mundy::mesh::utils::fill_field_with_value<double>(*node_force_field_ptr_, std::array<double, 3>{0.0, 0.0, 0.0});
  }

  void zero_out_transient_element_fields() {
    mundy::mesh::utils::fill_field_with_value<double>(*element_binding_rates_field_ptr_,
                                                      std::array<double, 2>{0.0, 0.0});
    mundy::mesh::utils::fill_field_with_value<double>(*element_unbinding_rates_field_ptr_,
                                                      std::array<double, 2>{0.0, 0.0});
    mundy::mesh::utils::fill_field_with_value<unsigned>(*element_perform_state_change_field_ptr_,
                                                        std::array<unsigned, 1>{0u});
    mundy::mesh::utils::fill_field_with_value<unsigned>(*euchromatin_perform_state_change_field_ptr_,
                                                        std::array<unsigned, 1>{0u});
  }

  void zero_out_transient_constraint_fields() {
    mundy::mesh::utils::fill_field_with_value<unsigned>(*constraint_perform_state_change_field_ptr_,
                                                        std::array<unsigned, 1>{0u});
    mundy::mesh::utils::fill_field_with_value<double>(*constraint_state_change_rate_field_ptr_,
                                                      std::array<double, 1>{0.0});
    mundy::mesh::utils::fill_field_with_value<double>(*constraint_potential_force_field_ptr_,
                                                      std::array<double, 3>{0.0, 0.0, 0.0});
  }

  void zero_out_accumulator_fields() {
    mundy::mesh::utils::fill_field_with_value<double>(*element_corner_displacement_field_ptr_,
                                                      std::array<double, 6>{0.0, 0.0, 0.0, 0.0, 0.0, 0.0});
  }

  void detect_neighbors_initial() {
    Kokkos::Profiling::pushRegion("HP1::detect_neighbors_initial");

    last_neighborlist_update_step_ = 0;
    neighborlist_update_timer_.reset();

    // ComputeAABB for everyone (assume same buffer distance)
    auto backbone_segments_selector = stk::mesh::Selector(*backbone_segments_part_ptr_);
    auto hp1_selector = stk::mesh::Selector(*hp1_part_ptr_);
    auto h_selector = stk::mesh::Selector(*h_part_ptr_);
    auto bs_selector = stk::mesh::Selector(*bs_part_ptr_);

    auto backbone_backbone_neighbor_genx_selector = stk::mesh::Selector(*backbone_backbone_neighbor_genx_part_ptr_);
    auto hp1_h_neighbor_genx_selector = stk::mesh::Selector(*hp1_h_neighbor_genx_part_ptr_);
    auto hp1_bs_neighbor_genx_selector = stk::mesh::Selector(*hp1_bs_neighbor_genx_part_ptr_);

    compute_aabb_ptr_->execute(backbone_segments_selector | hp1_selector | h_selector | bs_selector);
    if (enable_backbone_collision_ || enable_crosslinkers_ || enable_periphery_binding_) {
      std::cout << "Destroying neighbor linkers" << std::endl;
      destroy_neighbor_linkers_ptr_->execute(backbone_backbone_neighbor_genx_selector | hp1_h_neighbor_genx_selector |
                                             hp1_bs_neighbor_genx_selector);
      std::cout << "Done destroying neighbor linkers" << std::endl;
    }

    bool reghost = false;

    // Generate the GENX neighbor linkers
    if (enable_backbone_collision_) {
      generate_scs_scs_genx_ptr_->execute(backbone_segments_selector, backbone_segments_selector);
      reghost = true;
    }
    if (enable_crosslinkers_) {
      generate_hp1_h_genx_ptr_->execute(hp1_selector, h_selector);
      reghost = true;
    }
    if (enable_periphery_binding_) {
      generate_hp1_bs_genx_ptr_->execute(hp1_selector, bs_selector);
      reghost = true;
    }

    // Destroy linkers along backbone chains
    if (enable_backbone_collision_) {
      destroy_bound_neighbor_linkers_ptr_->execute(backbone_backbone_neighbor_genx_selector);
      reghost = true;
    }

    if (reghost) {
      ghost_linked_entities();
    }

    Kokkos::Profiling::popRegion();
  }

  void detect_neighbors() {
    Kokkos::Profiling::pushRegion("HP1::detect_neighbors");

    auto backbone_segments_selector = stk::mesh::Selector(*backbone_segments_part_ptr_);
    auto hp1_selector = stk::mesh::Selector(*hp1_part_ptr_);
    auto h_selector = stk::mesh::Selector(*h_part_ptr_);
    auto bs_selector = stk::mesh::Selector(*bs_part_ptr_);

    auto backbone_backbone_neighbor_genx_selector = stk::mesh::Selector(*backbone_backbone_neighbor_genx_part_ptr_);
    auto hp1_h_neighbor_genx_selector = stk::mesh::Selector(*hp1_h_neighbor_genx_part_ptr_);
    auto hp1_bs_neighbor_genx_selector = stk::mesh::Selector(*hp1_bs_neighbor_genx_part_ptr_);

    // ComputeAABB for everybody at each time step. The accumulator uses this updated information to
    // calculate if we need to update the entire neighbor list.
    compute_aabb_ptr_->execute(backbone_segments_selector | hp1_selector | h_selector | bs_selector);
    update_accumulators();

    // Check if we need to update the neighbor list. Eventually this will be replaced with a mesh attribute to
    // synchronize across multiple tasks. For now, make sure that the default is to not update neighbor lists.
    check_update_neighbor_list();

    // Now do a check to see if we need to update the neighbor list.
    if (((force_neighborlist_update_) && (timestep_index_ % force_neighborlist_update_nsteps_ == 0)) ||
        update_neighbor_list_) {
      // Read off the timing information before doing anything else and reset it
      auto elapsed_steps = timestep_index_ - last_neighborlist_update_step_;
      auto elapsed_time = neighborlist_update_timer_.seconds();
      neighborlist_update_steps_times_.push_back(std::make_tuple(timestep_index_, elapsed_steps, elapsed_time));
      last_neighborlist_update_step_ = timestep_index_;
      neighborlist_update_timer_.reset();

      // Reset the accumulators
      zero_out_accumulator_fields();

      bool reghost = false;

      // Update the neighbor list
      if (enable_backbone_collision_ || enable_crosslinkers_ || enable_periphery_binding_) {
        destroy_neighbor_linkers_ptr_->execute(backbone_backbone_neighbor_genx_selector | hp1_h_neighbor_genx_selector |
                                               hp1_bs_neighbor_genx_selector);
        reghost = true;
      }

      // Generate the GENX neighbor linkers
      if (enable_backbone_collision_) {
        generate_scs_scs_genx_ptr_->execute(backbone_segments_selector, backbone_segments_selector);
        reghost = true;
      }
      if (enable_crosslinkers_) {
        generate_hp1_h_genx_ptr_->execute(hp1_selector, h_selector);
        reghost = true;
      }
      if (enable_periphery_binding_) {
        generate_hp1_bs_genx_ptr_->execute(hp1_selector, bs_selector);
        reghost = true;
      }

      // Destroy linkers along backbone chains
      if (enable_backbone_collision_) {
        destroy_bound_neighbor_linkers_ptr_->execute(backbone_backbone_neighbor_genx_selector);
        reghost = true;
      }

      if (reghost) {
        ghost_linked_entities();
      }
    }

    Kokkos::Profiling::popRegion();
  }

  void update_accumulators() {
    Kokkos::Profiling::pushRegion("HP1::update_accumulators");

    // Selectors and aliases
    auto spheres_selector = stk::mesh::Selector(*spheres_part_ptr_);
    auto backbone_segments_selector = stk::mesh::Selector(*backbone_segments_part_ptr_);
    auto hp1_selector = stk::mesh::Selector(*hp1_part_ptr_);
    stk::mesh::Field<double> &element_aabb_field = *element_aabb_field_ptr_;
    stk::mesh::Field<double> &element_aabb_field_old = element_aabb_field.field_of_state(stk::mesh::StateN);
    stk::mesh::Field<double> &element_corner_displacement_field = *element_corner_displacement_field_ptr_;

    stk::mesh::Selector combined_selector = spheres_selector | backbone_segments_selector | hp1_selector;

    // Update the accumulators based on the difference to the previous state
    mundy::mesh::for_each_entity_run(
        *bulk_data_ptr_, stk::topology::ELEMENT_RANK, combined_selector,
        [&element_aabb_field, &element_aabb_field_old, &element_corner_displacement_field](
            [[maybe_unused]] const stk::mesh::BulkData &bulk_data, const stk::mesh::Entity &aabb_entity) {
          // Get the dr for each element (should be able to just do an addition of the difference) into the accumulator.
          double *element_aabb = stk::mesh::field_data(element_aabb_field, aabb_entity);
          double *element_aabb_old = stk::mesh::field_data(element_aabb_field_old, aabb_entity);
          double *element_corner_displacement = stk::mesh::field_data(element_corner_displacement_field, aabb_entity);

          // Add the (new_aabb - old_aabb) to the corner displacement
          element_corner_displacement[0] += element_aabb[0] - element_aabb_old[0];
          element_corner_displacement[1] += element_aabb[1] - element_aabb_old[1];
          element_corner_displacement[2] += element_aabb[2] - element_aabb_old[2];
          element_corner_displacement[3] += element_aabb[3] - element_aabb_old[3];
          element_corner_displacement[4] += element_aabb[4] - element_aabb_old[4];
          element_corner_displacement[5] += element_aabb[5] - element_aabb_old[5];
        });

    Kokkos::Profiling::popRegion();
  }

  void check_update_neighbor_list() {
    Kokkos::Profiling::pushRegion("HP1::check_update_neighbor_list");

    // Local variable for if we should update the neighbor list (do as an integer for now because MPI doesn't like
    // bools)
    int local_update_neighbor_list_int = 0;

    // Selectors and aliases
    auto spheres_selector = stk::mesh::Selector(*spheres_part_ptr_);
    auto backbone_segments_selector = stk::mesh::Selector(*backbone_segments_part_ptr_);
    auto hp1_selector = stk::mesh::Selector(*hp1_part_ptr_);

    stk::mesh::Field<double> &element_corner_displacement_field = *element_corner_displacement_field_ptr_;
    const double skin_distance2_over4 = 0.25 * skin_distance_ * skin_distance_;

    stk::mesh::Selector combined_selector = spheres_selector | backbone_segments_selector | hp1_selector;

    // Check if each corner has moved skin_distance/2. Or, if dr_mag2 >= skin_distance^2/4
    mundy::mesh::for_each_entity_run(
        *bulk_data_ptr_, stk::topology::ELEMENT_RANK, combined_selector,
        [&local_update_neighbor_list_int, &skin_distance2_over4, &element_corner_displacement_field](
            [[maybe_unused]] const stk::mesh::BulkData &bulk_data, const stk::mesh::Entity &aabb_entity) {
          // Get the dr for each element (should be able to just do an addition of the difference) into the accumulator.
          double *element_corner_displacement = stk::mesh::field_data(element_corner_displacement_field, aabb_entity);

          // Compute dr2 for each corner
          double dr2_corner0 = element_corner_displacement[0] * element_corner_displacement[0] +
                               element_corner_displacement[1] * element_corner_displacement[1] +
                               element_corner_displacement[2] * element_corner_displacement[2];
          double dr2_corner1 = element_corner_displacement[3] * element_corner_displacement[3] +
                               element_corner_displacement[4] * element_corner_displacement[4] +
                               element_corner_displacement[5] * element_corner_displacement[5];

          if (dr2_corner0 >= skin_distance2_over4 || dr2_corner1 >= skin_distance2_over4) {
            local_update_neighbor_list_int = 1;
          }
        });

    // Communicate local_update_neighbor_list to all ranks. Convert to an integer first (MPI doesn't handle booleans
    // well).
    int global_update_neighbor_list_int = 0;
    MPI_Allreduce(&local_update_neighbor_list_int, &global_update_neighbor_list_int, 1, MPI_INT, MPI_LOR,
                  MPI_COMM_WORLD);
    // Convert back to the boolean for the global version and or it with the original value (in case somebody else set
    // the neighbor list update 'signal').
    update_neighbor_list_ = update_neighbor_list_ || (global_update_neighbor_list_int == 1);

    Kokkos::Profiling::popRegion();
  }

  /// \brief Compute the Z-partition function score for left-bound crosslinkers binding to a sphere
  void compute_z_partition_left_bound() {
    Kokkos::Profiling::pushRegion("HP1::compute_z_partition_left_bound");

    // Selectors and aliases
    const stk::mesh::Field<double> &node_coord_field = *node_coord_field_ptr_;
    const stk::mesh::Field<double> &constraint_state_change_probability = *constraint_state_change_rate_field_ptr_;
    const stk::mesh::Field<double> &crosslinker_spring_constant = *element_spring_constant_field_ptr_;
    const stk::mesh::Field<double> &crosslinker_spring_r0 = *element_spring_r0_field_ptr_;
    const mundy::linkers::LinkedEntitiesFieldType &constraint_linked_entities_field =
        *constraint_linked_entities_field_ptr_;
    stk::mesh::Part &left_hp1_part = *left_hp1_part_ptr_;
    stk::mesh::Part &hp1_h_neighbor_genx_part = *hp1_h_neighbor_genx_part_ptr_;
    const double crosslinker_right_binding_rate = crosslinker_right_binding_rate_;
    const double inv_kt = 1.0 / crosslinker_kt_;

    const auto &crosslinker_spring_type = crosslinker_spring_type_;

    mundy::mesh::for_each_entity_run(
        *bulk_data_ptr_, stk::topology::CONSTRAINT_RANK, hp1_h_neighbor_genx_part,
        [&node_coord_field, &constraint_linked_entities_field, &constraint_state_change_probability,
         &crosslinker_spring_constant, &crosslinker_spring_r0, &left_hp1_part, &inv_kt, &crosslinker_right_binding_rate,
         &crosslinker_spring_type]([[maybe_unused]] const stk::mesh::BulkData &bulk_data,
                                   const stk::mesh::Entity &neighbor_genx) {
          // Get the sphere and crosslinker attached to the linker.
          const stk::mesh::EntityKey::entity_key_t *key_t_ptr = reinterpret_cast<stk::mesh::EntityKey::entity_key_t *>(
              stk::mesh::field_data(constraint_linked_entities_field, neighbor_genx));
          const stk::mesh::Entity &crosslinker = bulk_data.get_entity(key_t_ptr[0]);
          const stk::mesh::Entity &sphere = bulk_data.get_entity(key_t_ptr[1]);

          MUNDY_THROW_ASSERT(bulk_data.is_valid(crosslinker), std::invalid_argument,
                             "Encountered invalid crosslinker entity in compute_z_partition_left_bound_harmonic.");
          MUNDY_THROW_ASSERT(bulk_data.is_valid(sphere), std::invalid_argument,
                             "Encountered invalid sphere entity in compute_z_partition_left_bound_harmonic.");

          // We need to figure out if this is a self-interaction or not. Since we are a left-bound crosslinker.
          const stk::mesh::Entity &sphere_node = bulk_data.begin_nodes(sphere)[0];
          bool is_self_interaction = false;
          if (bulk_data.bucket(crosslinker).member(left_hp1_part)) {
            is_self_interaction = bulk_data.begin_nodes(crosslinker)[0] == sphere_node;
          }

          // Only act on the left-bound crosslinkers
          if (bulk_data.bucket(crosslinker).member(left_hp1_part) && !is_self_interaction) {
            const auto dr = mundy::mesh::vector3_field_data(node_coord_field, sphere_node) -
                            mundy::mesh::vector3_field_data(node_coord_field, bulk_data.begin_nodes(crosslinker)[0]);
            const double dr_mag = mundy::math::norm(dr);

            // Compute the Z-partition score
            if (crosslinker_spring_type == BOND_TYPE::HARMONIC) {
              // Z = A * exp(-0.5 * 1/kt * k * (dr - r0)^2)
              // A = crosslinker_binding_rates
              // k = crosslinker_spring_constant
              // r0 = crosslinker_spring_rest_length
              const double A = crosslinker_right_binding_rate;
              const double k = stk::mesh::field_data(crosslinker_spring_constant, crosslinker)[0];
              const double r0 = stk::mesh::field_data(crosslinker_spring_r0, crosslinker)[0];
              double Z = A * std::exp(-0.5 * inv_kt * k * (dr_mag - r0) * (dr_mag - r0));
              stk::mesh::field_data(constraint_state_change_probability, neighbor_genx)[0] = Z;
            } else if (crosslinker_spring_type == BOND_TYPE::FENE) {
              // Z = A * (1 - (r/r0)^2)^(0.5 * 1/kt * k * r0^2)
              // A = crosslinker_binding_rates
              // k = crosslinker_spring_constant
              // r0 = crosslinker_spring_max_length (FENE)
              // R = crosslinker_fene_max_distance
              const double A = crosslinker_right_binding_rate;
              const double k = stk::mesh::field_data(crosslinker_spring_constant, crosslinker)[0];
              const double r0 = stk::mesh::field_data(crosslinker_spring_r0, crosslinker)[0];
              double Z = 0.0;
              if (dr_mag < r0) {
                Z = A * std::pow(1.0 - (dr_mag / r0) * (dr_mag / r0), 0.5 * inv_kt * k * r0 * r0);
              }
              stk::mesh::field_data(constraint_state_change_probability, neighbor_genx)[0] = Z;
            }
          }
        });

    if (enable_periphery_binding_) {
      const double periphery_binding_rate = periphery_binding_rate_;
      const double periphery_spring_constant = periphery_spring_constant_;
      const double periphery_spring_r0 = periphery_spring_r0_;
      stk::mesh::Part &hp1_bs_neighbor_genx_part = *hp1_bs_neighbor_genx_part_ptr_;

      mundy::mesh::for_each_entity_run(
          *bulk_data_ptr_, stk::topology::CONSTRAINT_RANK, hp1_bs_neighbor_genx_part,
          [&node_coord_field, &constraint_linked_entities_field, &constraint_state_change_probability,
           &periphery_spring_constant, &periphery_spring_r0, &left_hp1_part, &inv_kt, &periphery_binding_rate,
           &crosslinker_spring_type]([[maybe_unused]] const stk::mesh::BulkData &bulk_data,
                                     const stk::mesh::Entity &neighbor_genx) {
            // Get the sphere and crosslinker attached to the linker.
            const stk::mesh::EntityKey::entity_key_t *key_t_ptr =
                reinterpret_cast<stk::mesh::EntityKey::entity_key_t *>(
                    stk::mesh::field_data(constraint_linked_entities_field, neighbor_genx));
            const stk::mesh::Entity &crosslinker = bulk_data.get_entity(key_t_ptr[0]);
            const stk::mesh::Entity &sphere = bulk_data.get_entity(key_t_ptr[1]);
            const stk::mesh::Entity &sphere_node = bulk_data.begin_nodes(sphere)[0];

            MUNDY_THROW_ASSERT(bulk_data.is_valid(crosslinker), std::invalid_argument,
                               "Encountered invalid crosslinker entity in compute_z_partition_left_bound_harmonic.");
            MUNDY_THROW_ASSERT(bulk_data.is_valid(sphere), std::invalid_argument,
                               "Encountered invalid sphere entity in compute_z_partition_left_bound_harmonic.");

            // Only act on the left-bound crosslinkers
            if (bulk_data.bucket(crosslinker).member(left_hp1_part)) {
              const auto dr = mundy::mesh::vector3_field_data(node_coord_field, sphere_node) -
                              mundy::mesh::vector3_field_data(node_coord_field, bulk_data.begin_nodes(crosslinker)[0]);
              const double dr_mag = mundy::math::norm(dr);

              // Compute the Z-partition score
              if (crosslinker_spring_type == BOND_TYPE::HARMONIC) {
                // Z = A * exp(-0.5 * 1/kt * k * (dr - r0)^2)
                // A = periphery_binding_rate
                // k = periphery_spring_constant
                // r0 = periphery_spring_r0
                const double A = periphery_binding_rate;
                const double k = periphery_spring_constant;
                const double r0 = periphery_spring_r0;
                double Z = A * std::exp(-0.5 * inv_kt * k * (dr_mag - r0) * (dr_mag - r0));
                stk::mesh::field_data(constraint_state_change_probability, neighbor_genx)[0] = Z;
              } else if (crosslinker_spring_type == BOND_TYPE::FENE) {
                // Z = A * (1 - (r/r0)^2)^(0.5 * 1/kt * k * r0^2)
                // A = periphery_binding_rate
                // k = periphery_spring_constant
                // r0 = periphery_spring_r0
                const double A = periphery_binding_rate;
                const double k = periphery_spring_constant;
                const double r0 = periphery_spring_r0;
                double Z = 0.0;
                if (dr_mag < r0) {
                  Z = A * std::pow(1.0 - (dr_mag / r0) * (dr_mag / r0), 0.5 * inv_kt * k * r0 * r0);
                }
                stk::mesh::field_data(constraint_state_change_probability, neighbor_genx)[0] = Z;
              }
            }
          });
    }
    Kokkos::Profiling::popRegion();
  }

  /// \brief Compute the Z-partition function score for doubly_bound crosslinkers
  void compute_z_partition_doubly_bound() {
    Kokkos::Profiling::pushRegion("HP1::compute_z_partition_doubly_bound");

    // Selectors and aliases
    const stk::mesh::Field<double> &node_coord_field = *node_coord_field_ptr_;
    const stk::mesh::Field<double> &crosslinker_unbinding_rates = *element_unbinding_rates_field_ptr_;
    stk::mesh::Part &doubly_hp1_h_part = *doubly_hp1_h_part_ptr_;
    const double &crosslinker_right_unbinding_rate = crosslinker_right_unbinding_rate_;

    // Loop over the neighbor list of the crosslinkers, then select down to the ones that are left-bound only.
    mundy::mesh::for_each_entity_run(
        *bulk_data_ptr_, stk::topology::ELEMENT_RANK, doubly_hp1_h_part,
        [&node_coord_field, &crosslinker_unbinding_rates, &doubly_hp1_h_part, &crosslinker_right_unbinding_rate](
            [[maybe_unused]] const stk::mesh::BulkData &bulk_data, const stk::mesh::Entity &crosslinker) {
// This is a left-bound crosslinker, so just calculate the right unbinding rate and store on the crosslinker
// itself in the correct position.
#pragma todo This needs to have a different rate for the periphery versus hp1 type bindings
          stk::mesh::field_data(crosslinker_unbinding_rates, crosslinker)[1] = crosslinker_right_unbinding_rate;
        });

    Kokkos::Profiling::popRegion();
  }

  /// \brief Compute the Z-partition function for everybody
  void compute_z_partition() {
    Kokkos::Profiling::pushRegion("HP1::compute_z_partition");

    // Compute the left-bound to doubly-bound score
    // Works for both binding to an h-sphere and binding to a bs-sphere
    compute_z_partition_left_bound();

    // Compute the doubly-bound to left-bound score
    compute_z_partition_doubly_bound();

    Kokkos::Profiling::popRegion();
  }

  void kmc_crosslinker_left_to_doubly() {
    Kokkos::Profiling::pushRegion("HP1::kmc_crosslinker_left_to_doubly");

    // Selectors and aliases
    stk::mesh::Part &hp1_h_neighbor_genx_part = *hp1_h_neighbor_genx_part_ptr_;
    stk::mesh::Part &hp1_bs_neighbor_genx_part = *hp1_bs_neighbor_genx_part_ptr_;
    stk::mesh::Field<unsigned> &element_rng_field = *element_rng_field_ptr_;
    stk::mesh::Field<unsigned> &element_perform_state_change_field = *element_perform_state_change_field_ptr_;
    stk::mesh::Field<unsigned> &constraint_perform_state_change_field = *constraint_perform_state_change_field_ptr_;
    stk::mesh::Field<double> &constraint_state_change_rate_field = *constraint_state_change_rate_field_ptr_;
    const mundy::linkers::LinkedEntitiesFieldType &constraint_linked_entities_field =
        *constraint_linked_entities_field_ptr_;
    const double timestep_size = timestep_size_;
    const double enable_periphery_binding = enable_periphery_binding_;
    stk::mesh::Part &left_hp1_part = *left_hp1_part_ptr_;

    // Loop over left-bound crosslinkers and decide if they bind or not
    mundy::mesh::for_each_entity_run(
        *bulk_data_ptr_, stk::topology::ELEMENT_RANK, left_hp1_part,
        [&hp1_h_neighbor_genx_part, &hp1_bs_neighbor_genx_part, &element_rng_field,
         &constraint_perform_state_change_field, &element_perform_state_change_field,
         &constraint_state_change_rate_field, &constraint_linked_entities_field, &timestep_size,
         &enable_periphery_binding]([[maybe_unused]] const stk::mesh::BulkData &bulk_data,
                                    const stk::mesh::Entity &crosslinker) {
          // Get all of my associated crosslinker_sphere_linkers
          const stk::mesh::Entity &any_arbitrary_crosslinker_node = bulk_data.begin_nodes(crosslinker)[0];
          const stk::mesh::Entity *neighbor_genx_linkers =
              bulk_data.begin(any_arbitrary_crosslinker_node, stk::topology::CONSTRAINT_RANK);
          const unsigned num_neighbor_genx_linkers =
              bulk_data.num_connectivity(any_arbitrary_crosslinker_node, stk::topology::CONSTRAINT_RANK);

          // Loop over the attached crosslinker_sphere_linkers and bind if the rqng falls in their range.
          double z_tot = 0.0;
          for (unsigned j = 0; j < num_neighbor_genx_linkers; j++) {
            const auto &constraint_rank_entity = neighbor_genx_linkers[j];
            const bool is_hp1_h_neighbor_genx =
                bulk_data.bucket(constraint_rank_entity).member(hp1_h_neighbor_genx_part);
            const bool is_hp1_bs_neighbor_genx =
                bulk_data.bucket(constraint_rank_entity).member(hp1_bs_neighbor_genx_part);
            if (is_hp1_h_neighbor_genx || (enable_periphery_binding && is_hp1_bs_neighbor_genx)) {
              const double z_i =
                  timestep_size * stk::mesh::field_data(constraint_state_change_rate_field, constraint_rank_entity)[0];
              z_tot += z_i;
            }
          }

          // Fetch the RNG state, get a random number out of it, and increment
          unsigned *element_rng_counter = stk::mesh::field_data(element_rng_field, crosslinker);
          const stk::mesh::EntityId crosslinker_gid = bulk_data.identifier(crosslinker);
          openrand::Philox rng(crosslinker_gid, element_rng_counter[0]);
          const double randu01 = rng.rand<double>();
          element_rng_counter[0]++;

          // Notice that the sum of all probabilities is 1.
          // The probability of nothing happening is
          //   std::exp(-z_tot)
          // The probability of an individual event happening is
          //   z_i / z_tot * (1 - std::exp(-z_tot))
          //
          // This is (by construction) true since
          //  std::exp(-z_tot) + sum_i(z_i / z_tot * (1 - std::exp(-z_tot)))
          //    = std::exp(-z_tot) + (1 - std::exp(-z_tot)) = 1
          //
          // This means that binding only happens if randu01 < (1 - std::exp(-z_tot))
          const double probability_of_no_state_change = 1.0 - std::exp(-z_tot);
          const double scale_factor = probability_of_no_state_change * timestep_size / z_tot;
          if (randu01 < (1.0 - std::exp(-z_tot))) {
            // Binding occurs.
            // Loop back over the neighbor linkers to see if one of them binds in the running sum
            double cumsum = 0.0;
            for (unsigned j = 0; j < num_neighbor_genx_linkers; j++) {
              auto &constraint_rank_entity = neighbor_genx_linkers[j];
              bool is_hp1_h_neighbor_genx = bulk_data.bucket(constraint_rank_entity).member(hp1_h_neighbor_genx_part);
              bool is_hp1_bs_neighbor_genx = bulk_data.bucket(constraint_rank_entity).member(hp1_bs_neighbor_genx_part);
              // Check in both the periphery binding and hp1 binding parts
              if (is_hp1_h_neighbor_genx || (enable_periphery_binding && is_hp1_bs_neighbor_genx)) {
                const double binding_probability =
                    scale_factor * stk::mesh::field_data(constraint_state_change_rate_field, constraint_rank_entity)[0];
                cumsum += binding_probability;
                if (randu01 < cumsum) {
                  // We have a binding event, set this, then bail on the for loop
                  // Store the state change on both the genx and the crosslinker
                  stk::mesh::field_data(constraint_perform_state_change_field, constraint_rank_entity)[0] =
                      static_cast<unsigned>(BINDING_STATE_CHANGE::LEFT_TO_DOUBLY);
                  stk::mesh::field_data(element_perform_state_change_field, crosslinker)[0] =
                      static_cast<unsigned>(BINDING_STATE_CHANGE::LEFT_TO_DOUBLY);
                  break;
                }
              }
            }
          }
        });

    Kokkos::Profiling::popRegion();
  }

  /// \brief Perform the binding of a crosslinker to a sphere (doubly to left)
  void kmc_crosslinker_doubly_to_left() {
    Kokkos::Profiling::pushRegion("HP1::kmc_crosslinker_doubly_to_left");

    // Selectors and aliases
    stk::mesh::Field<unsigned> &element_rng_field = *element_rng_field_ptr_;
    stk::mesh::Field<unsigned> &element_perform_state_change_field = *element_perform_state_change_field_ptr_;
    const stk::mesh::Field<double> &crosslinker_unbinding_rates = *element_unbinding_rates_field_ptr_;
    const double &timestep_size = timestep_size_;
    stk::mesh::Part &doubly_hp1_h_part = *doubly_hp1_h_part_ptr_;

    // This is just a loop over the doubly bound crosslinkers, since we know that the right head in is [1].
    mundy::mesh::for_each_entity_run(
        *bulk_data_ptr_, stk::topology::ELEMENT_RANK, doubly_hp1_h_part,
        [&element_rng_field, &element_perform_state_change_field, &crosslinker_unbinding_rates, &timestep_size](
            [[maybe_unused]] const stk::mesh::BulkData &bulk_data, const stk::mesh::Entity &crosslinker) {
          // We only have a single node, our right node, that is bound that we can unbind.
          // TODO(cje): Right now this is coded to have a loop wrapping it, maybe not needed?
          const double unbinding_probability =
              timestep_size * stk::mesh::field_data(crosslinker_unbinding_rates, crosslinker)[1];
          double Z_tot = unbinding_probability;
          const double unbind_scale_factor = (1.0 - exp(-Z_tot)) * timestep_size;

          // Fetch the RNG state, get a random number out of it, and increment
          unsigned *element_rng_counter = stk::mesh::field_data(element_rng_field, crosslinker);
          const stk::mesh::EntityId crosslinker_gid = bulk_data.identifier(crosslinker);
          openrand::Philox rng(crosslinker_gid, element_rng_counter[0]);
          double randZ = rng.rand<double>() * Z_tot;
          double cumsum = 0.0;
          element_rng_counter[0]++;

          // Now check the cummulative sum and if less than perform the unbinding
          cumsum += unbind_scale_factor * stk::mesh::field_data(crosslinker_unbinding_rates, crosslinker)[1];
          if (randZ < cumsum) {
            // Set the state change on the element
            stk::mesh::field_data(element_perform_state_change_field, crosslinker)[0] =
                static_cast<unsigned>(BINDING_STATE_CHANGE::DOUBLY_TO_LEFT);
          }
        });

    Kokkos::Profiling::popRegion();
  }

  void kmc_crosslinker_sphere_linker_sampling() {
    Kokkos::Profiling::pushRegion("HP1::kmc_crosslinker_sphere_linker_sampling");

    // Perform the left to doubly bound crosslinker binding calc
    kmc_crosslinker_left_to_doubly();

    // Perform the doubly to left bound crosslinker binding calc
    kmc_crosslinker_doubly_to_left();

    // At this point, constraint_state_change_rate_field is only up-to-date for locally-owned entities. We need
    // to communicate this information to all other processors.
    stk::mesh::communicate_field_data(
        *bulk_data_ptr_, {element_perform_state_change_field_ptr_, constraint_perform_state_change_field_ptr_});

    Kokkos::Profiling::popRegion();
  }

  /// \brief Perform the state change of the crosslinkers
  void state_change_crosslinkers() {
    Kokkos::Profiling::pushRegion("HP1::state_change_crosslinkers");

    // Loop over both the CROSSLINKER_SPHERE_LINKERS and the CROSSLINKERS to perform the state changes.
    stk::mesh::Part &left_hp1_part = *left_hp1_part_ptr_;
    stk::mesh::Part &doubly_hp1_h_part = *doubly_hp1_h_part_ptr_;

    // Get the vector of entities to modify
    stk::mesh::EntityVector hp1_h_neighbor_genxs;
    stk::mesh::EntityVector hp1_bs_neighbor_genxs;
    stk::mesh::EntityVector doubly_bound_hp1s;
    stk::mesh::get_selected_entities(stk::mesh::Selector(*hp1_h_neighbor_genx_part_ptr_),
                                     bulk_data_ptr_->buckets(constraint_rank_), hp1_h_neighbor_genxs);
    stk::mesh::get_selected_entities(stk::mesh::Selector(*hp1_bs_neighbor_genx_part_ptr_),
                                     bulk_data_ptr_->buckets(constraint_rank_), hp1_bs_neighbor_genxs);
    stk::mesh::get_selected_entities(stk::mesh::Selector(*doubly_hp1_h_part_ptr_),
                                     bulk_data_ptr_->buckets(element_rank_), doubly_bound_hp1s);

    // TODO(cje): It might be worth checking to see if we have any state changes in any threads before we crack open the
    // modification section, as even doing that is slightly expensive.

    bulk_data_ptr_->modification_begin();

    // Perform L->D
    for (const stk::mesh::Entity &hp1_h_neighbor_genx : hp1_h_neighbor_genxs) {
      // Decode the binding type enum for this entity
      auto state_change_action = static_cast<BINDING_STATE_CHANGE>(
          stk::mesh::field_data(*constraint_perform_state_change_field_ptr_, hp1_h_neighbor_genx)[0]);
      const bool perform_state_change = state_change_action != BINDING_STATE_CHANGE::NONE;
      if (perform_state_change) {
        // Get our connections (as the genx)
        const stk::mesh::EntityKey::entity_key_t *key_t_ptr = reinterpret_cast<stk::mesh::EntityKey::entity_key_t *>(
            stk::mesh::field_data(*constraint_linked_entities_field_ptr_, hp1_h_neighbor_genx));
        const stk::mesh::Entity &crosslinker_hp1 = bulk_data_ptr_->get_entity(key_t_ptr[0]);
        const stk::mesh::Entity &target_sphere = bulk_data_ptr_->get_entity(key_t_ptr[1]);

        MUNDY_THROW_ASSERT(bulk_data_ptr_->is_valid(crosslinker_hp1), std::invalid_argument,
                           "Encountered invalid crosslinker entity in state_change_crosslinkers.");
        MUNDY_THROW_ASSERT(bulk_data_ptr_->is_valid(target_sphere), std::invalid_argument,
                           "Encountered invalid sphere entity in state_change_crosslinkers.");

        const stk::mesh::Entity &target_sphere_node = bulk_data_ptr_->begin_nodes(target_sphere)[0];
        // Call the binding function
        if (state_change_action == BINDING_STATE_CHANGE::LEFT_TO_DOUBLY) {
          // Unbind the right side of the crosslinker from the left node and bind it to the target node
          const bool bind_worked = ::mundy::alens::crosslinkers::bind_crosslinker_to_node_unbind_existing(
              *bulk_data_ptr_, crosslinker_hp1, target_sphere_node, 1);
          MUNDY_THROW_ASSERT(bind_worked, std::logic_error, "Failed to bind crosslinker to node.");

          std::cout << "Rank: " << stk::parallel_machine_rank(MPI_COMM_WORLD) << " Binding crosslinker "
                    << bulk_data_ptr_->identifier(crosslinker_hp1) << " to node "
                    << bulk_data_ptr_->identifier(target_sphere_node) << std::endl;

          // Now change the part from left to doubly bound.
          const bool is_crosslinker_locally_owned =
              bulk_data_ptr_->parallel_owner_rank(crosslinker_hp1) == bulk_data_ptr_->parallel_rank();
          if (is_crosslinker_locally_owned) {
            auto add_parts = stk::mesh::PartVector{doubly_hp1_h_part_ptr_};
            auto remove_parts = stk::mesh::PartVector{left_hp1_part_ptr_};
            bulk_data_ptr_->change_entity_parts(crosslinker_hp1, add_parts, remove_parts);
          }
        }
      }
    }
    // Do the periphery binding as well
    if (enable_periphery_binding_) {
      for (const stk::mesh::Entity &hp1_bs_neighbor_genx : hp1_bs_neighbor_genxs) {
        // Decode the binding type enum for this entity
        auto state_change_action = static_cast<BINDING_STATE_CHANGE>(
            stk::mesh::field_data(*constraint_perform_state_change_field_ptr_, hp1_bs_neighbor_genx)[0]);
        const bool perform_state_change = state_change_action != BINDING_STATE_CHANGE::NONE;
        if (perform_state_change) {
          // Get our connections (as the genx)
          const stk::mesh::EntityKey::entity_key_t *key_t_ptr = reinterpret_cast<stk::mesh::EntityKey::entity_key_t *>(
              stk::mesh::field_data(*constraint_linked_entities_field_ptr_, hp1_bs_neighbor_genx));
          const stk::mesh::Entity &crosslinker_hp1 = bulk_data_ptr_->get_entity(key_t_ptr[0]);
          const stk::mesh::Entity &target_sphere = bulk_data_ptr_->get_entity(key_t_ptr[1]);

          MUNDY_THROW_ASSERT(bulk_data_ptr_->is_valid(crosslinker_hp1), std::invalid_argument,
                             "Encountered invalid crosslinker entity in state_change_crosslinkers.");
          MUNDY_THROW_ASSERT(bulk_data_ptr_->is_valid(target_sphere), std::invalid_argument,
                             "Encountered invalid sphere entity in state_change_crosslinkers.");

          const stk::mesh::Entity &target_sphere_node = bulk_data_ptr_->begin_nodes(target_sphere)[0];
          // Call the binding function
          if (state_change_action == BINDING_STATE_CHANGE::LEFT_TO_DOUBLY) {
            // Unbind the right side of the crosslinker from the left node and bind it to the target node
            const bool bind_worked = ::mundy::alens::crosslinkers::bind_crosslinker_to_node_unbind_existing(
                *bulk_data_ptr_, crosslinker_hp1, target_sphere_node, 1);
            MUNDY_THROW_ASSERT(bind_worked, std::logic_error, "Failed to bind crosslinker to node.");

            std::cout << "Rank: " << stk::parallel_machine_rank(MPI_COMM_WORLD) << " Periphery: Binding crosslinker "
                      << bulk_data_ptr_->identifier(crosslinker_hp1) << " to node "
                      << bulk_data_ptr_->identifier(target_sphere_node) << std::endl;

            // Now change the part from left to doubly bound.
            const bool is_crosslinker_locally_owned =
                bulk_data_ptr_->parallel_owner_rank(crosslinker_hp1) == bulk_data_ptr_->parallel_rank();
            if (is_crosslinker_locally_owned) {
              auto add_parts = stk::mesh::PartVector{doubly_hp1_h_part_ptr_};
              auto remove_parts = stk::mesh::PartVector{left_hp1_part_ptr_};
              bulk_data_ptr_->change_entity_parts(crosslinker_hp1, add_parts, remove_parts);
            }
          }
        }
      }
    }

    // Perform D->L
    // This should handle both the HP1 and periphery crosslinkers
    for (const stk::mesh::Entity &crosslinker_hp1 : doubly_bound_hp1s) {
      // Decode the binding type enum for this entity
      auto state_change_action = static_cast<BINDING_STATE_CHANGE>(
          stk::mesh::field_data(*element_perform_state_change_field_ptr_, crosslinker_hp1)[0]);
      if (state_change_action == BINDING_STATE_CHANGE::DOUBLY_TO_LEFT) {
        // Unbind the right side of the crosslinker from the current node and bind it to the left crosslinker node
        const stk::mesh::Entity &left_node = bulk_data_ptr_->begin_nodes(crosslinker_hp1)[0];
        const bool unbind_worked = ::mundy::alens::crosslinkers::bind_crosslinker_to_node_unbind_existing(
            *bulk_data_ptr_, crosslinker_hp1, left_node, 1);
        MUNDY_THROW_ASSERT(unbind_worked, std::logic_error, "Failed to unbind crosslinker from node.");

        std::cout << "Rank: " << stk::parallel_machine_rank(MPI_COMM_WORLD) << " Unbinding crosslinker "
                  << bulk_data_ptr_->identifier(crosslinker_hp1) << " from node "
                  << bulk_data_ptr_->identifier(bulk_data_ptr_->begin_nodes(crosslinker_hp1)[1]) << std::endl;

        // Now change the part from doubly to left bound.
        const bool is_crosslinker_locally_owned =
            bulk_data_ptr_->parallel_owner_rank(crosslinker_hp1) == bulk_data_ptr_->parallel_rank();
        if (is_crosslinker_locally_owned) {
          auto add_parts = stk::mesh::PartVector{left_hp1_part_ptr_};
          auto remove_parts = stk::mesh::PartVector{doubly_hp1_h_part_ptr_};
          bulk_data_ptr_->change_entity_parts(crosslinker_hp1, add_parts, remove_parts);
        }
      }
    }

    bulk_data_ptr_->modification_end();

    // The above may have invalidated the ghosting for our genx ghosting, so we need to reghost the linked entities to
    // any process that owns any of the other linked entities.
    ghost_linked_entities();

    Kokkos::Profiling::popRegion();
  }

  void update_crosslinker_state() {
    Kokkos::Profiling::pushRegion("HP1::update_crosslinker_state");

    // We want to loop over all LEFT_BOUND_CROSSLINKERS, RIGHT_BOUND_CROSSLINKERS, and DOUBLY_BOUND_CROSSLINKERS to
    // generate state changes. This is done to build up a list of actions that we will take later during a mesh
    // modification step.
    {
      compute_z_partition();
      kmc_crosslinker_sphere_linker_sampling();
    }

    // Loop over the different crosslinkers, look at their actions, and enforce the state change.
    {
      // Call the global state change function
      state_change_crosslinkers();
    }

    Kokkos::Profiling::popRegion();
  }

  void active_euchromatin_sampling() {
    Kokkos::Profiling::pushRegion("HP1::active_euchromatin_sampling");

    // Selectors and aliases
    stk::mesh::Part &ee_springs_part = *ee_springs_part_ptr_;
    stk::mesh::Field<unsigned> &element_rng_field = *element_rng_field_ptr_;
    stk::mesh::Field<unsigned> &euchromatin_state = *euchromatin_state_field_ptr_;
    stk::mesh::Field<unsigned> &euchromatin_perform_state_change = *euchromatin_perform_state_change_field_ptr_;
    stk::mesh::Field<double> &euchromatin_state_change_next_time = *euchromatin_state_change_next_time_field_ptr_;
    stk::mesh::Field<double> &euchromatin_state_change_elapsed_time = *euchromatin_state_change_elapsed_time_field_ptr_;

    const double &timestep_size = timestep_size_;
    double kon_inv = 1.0 / active_euchromatin_force_kon_;
    double koff_inv = 1.0 / active_euchromatin_force_koff_;

    // Loop over the euchromatin spring elements and decide if they switch to the active state
    mundy::mesh::for_each_entity_run(
        *bulk_data_ptr_, stk::topology::ELEMENT_RANK, ee_springs_part,
        [&element_rng_field, &euchromatin_state, &euchromatin_perform_state_change, &euchromatin_state_change_next_time,
         &euchromatin_state_change_elapsed_time, &kon_inv, &koff_inv](
            [[maybe_unused]] const stk::mesh::BulkData &bulk_data, const stk::mesh::Entity &euchromatin_spring) {
          // We are not going to increment the elapsed time ourselves, but rely on someone outside of this loop to do
          // that at the end of a timestpe, in order to keep it consistent with the total elapsed time in the system.
          unsigned *current_state = stk::mesh::field_data(euchromatin_state, euchromatin_spring);
          unsigned *element_rng_counter = stk::mesh::field_data(element_rng_field, euchromatin_spring);
          double *next_time = stk::mesh::field_data(euchromatin_state_change_next_time, euchromatin_spring);
          double *elapsed_time = stk::mesh::field_data(euchromatin_state_change_elapsed_time, euchromatin_spring);

          if (elapsed_time[0] >= next_time[0]) {
            // Need a random number no matter what
            const stk::mesh::EntityId euchromatin_spring_gid = bulk_data.identifier(euchromatin_spring);
            openrand::Philox rng(euchromatin_spring_gid, element_rng_counter[0]);
            const double randu01 = rng.rand<double>();
            element_rng_counter[0]++;

            // Determine switch based on current state
            if (current_state[0] == 0u) {
              // Currently inactive, set to active and reset the timers
              current_state[0] = 1u;
              next_time[0] = -std::log(randu01) * koff_inv;
              elapsed_time[0] = 0.0;
            } else {
              // Currently active, set to active and reset the timers
              current_state[0] = 0u;
              next_time[0] = -std::log(randu01) * kon_inv;
              elapsed_time[0] = 0.0;
            }

            // #pragma omp critical
            //             {
            //               const unsigned previous_state = current_state[0] == 0u ? 1u : 0u;
            //               std::cout << "Rank: " << stk::parallel_machine_rank(MPI_COMM_WORLD)
            //                         << " Detected euchromatin switching event object " <<
            //                         bulk_data.identifier(euchromatin_spring)
            //                         << ", previous state: " << previous_state << ", current_state: " <<
            //                         current_state[0]
            //                         << std::endl;
            //               std::cout << "  next_time: " << next_time[0] << ", elapsed_time: " << elapsed_time[0] <<
            //               std::endl;
            //             }
          }
        });
    Kokkos::Profiling::popRegion();
  }

  void update_euchromatin_state_time() {
    Kokkos::Profiling::pushRegion("HP1::active_euchromatin_sampling");

    // Selectors and aliases
    stk::mesh::Part &ee_springs_part = *ee_springs_part_ptr_;
    stk::mesh::Field<double> &euchromatin_state_change_elapsed_time = *euchromatin_state_change_elapsed_time_field_ptr_;
    const double &timestep_size = timestep_size_;

    // Loop over the euchromatin spring elements and decide if they switch to the active state
    mundy::mesh::for_each_entity_run(
        *bulk_data_ptr_, stk::topology::ELEMENT_RANK, ee_springs_part,
        [&euchromatin_state_change_elapsed_time, &timestep_size]([[maybe_unused]] const stk::mesh::BulkData &bulk_data,
                                                                 const stk::mesh::Entity &euchromatin_spring) {
          // Updated the elapsed time
          stk::mesh::field_data(euchromatin_state_change_elapsed_time, euchromatin_spring)[0] += timestep_size;
        });

    Kokkos::Profiling::popRegion();
  }

  void update_active_euchromatin_state() {
    Kokkos::Profiling::pushRegion("HP1::update_active_euchromatin_state");

    // Determine if we need to update the euchromatin active state in the same way as the crosslinkers,
    active_euchromatin_sampling();
    // active_euchromatin_state_change();

    Kokkos::Profiling::popRegion();
  }

  void check_maximum_overlap_with_hydro_periphery() {
    if (periphery_hydro_shape_ == PERIPHERY_SHAPE::SPHERE) {
      const stk::mesh::Selector chromatin_spheres_selector = *e_part_ptr_ | *h_part_ptr_;
      stk::mesh::Field<double> &node_coord_field = *node_coord_field_ptr_;
      stk::mesh::Field<double> &element_hydro_radius_field = *element_radius_field_ptr_;
      double shifted_periphery_hydro_radius = periphery_hydro_radius_ + maximum_allowed_periphery_overlap_;

      mundy::mesh::for_each_entity_run(
          *bulk_data_ptr_, stk::topology::ELEMENT_RANK, chromatin_spheres_selector,
          [&node_coord_field, &element_hydro_radius_field, &shifted_periphery_hydro_radius](
              const stk::mesh::BulkData &bulk_data, const stk::mesh::Entity &sphere_element) {
            const stk::mesh::Entity sphere_node = bulk_data.begin_nodes(sphere_element)[0];
            const auto node_coords = mundy::mesh::vector3_field_data(node_coord_field, sphere_node);
            const double sphere_radius = stk::mesh::field_data(element_hydro_radius_field, sphere_element)[0];
            const bool overlap_exceeds_threshold =
                mundy::math::norm(node_coords) + sphere_radius > shifted_periphery_hydro_radius;
            if (overlap_exceeds_threshold) {
#pragma omp critical
              {
                std::cout << "Sphere node " << bulk_data.identifier(sphere_node)
                          << " overlaps with the periphery more than the allowable threshold." << std::endl;
                std::cout << "  node_coords: " << node_coords << std::endl;
                std::cout << "  norm(node_coords): " << mundy::math::norm(node_coords) << std::endl;
              }
              MUNDY_THROW_REQUIRE(false, std::runtime_error, "Sphere node outside hydrodynamic periphery.");
            }
          });
    } else if (periphery_hydro_shape_ == PERIPHERY_SHAPE::ELLIPSOID) {
      const stk::mesh::Selector chromatin_spheres_selector = *e_part_ptr_ | *h_part_ptr_;
      stk::mesh::Field<double> &node_coord_field = *node_coord_field_ptr_;
      stk::mesh::Field<double> &element_hydro_radius_field = *element_radius_field_ptr_;
      double shifted_periphery_axis_radius1 = periphery_hydro_axis_radius1_ + maximum_allowed_periphery_overlap_;
      double shifted_periphery_axis_radius2 = periphery_hydro_axis_radius2_ + maximum_allowed_periphery_overlap_;
      double shifted_periphery_axis_radius3 = periphery_hydro_axis_radius3_ + maximum_allowed_periphery_overlap_;

      mundy::mesh::for_each_entity_run(
          *bulk_data_ptr_, stk::topology::ELEMENT_RANK, chromatin_spheres_selector,
          [&node_coord_field, &element_hydro_radius_field, &shifted_periphery_axis_radius1,
           &shifted_periphery_axis_radius2, &shifted_periphery_axis_radius3](const stk::mesh::BulkData &bulk_data,
                                                                             const stk::mesh::Entity &sphere_element) {
            const stk::mesh::Entity sphere_node = bulk_data.begin_nodes(sphere_element)[0];
            const auto node_coords = mundy::mesh::vector3_field_data(node_coord_field, sphere_node);
            const double sphere_radius = stk::mesh::field_data(element_hydro_radius_field, sphere_element)[0];

            // The following is an in-exact but cheap check.
            // If shrinks the periphery by the maximum allowed overlap and the sphere radius and then checks if the
            // sphere is inside the shrunk periphery. Level sets don't follow the same rules as Euclidean geometry, so
            // this is a rough check.
            const double x = node_coords[0];
            const double y = node_coords[1];
            const double z = node_coords[2];
            const double x2 = x * x;
            const double y2 = y * y;
            const double z2 = z * z;
            const double a2 =
                (shifted_periphery_axis_radius1 - sphere_radius) * (shifted_periphery_axis_radius1 - sphere_radius);
            const double b2 =
                (shifted_periphery_axis_radius2 - sphere_radius) * (shifted_periphery_axis_radius2 - sphere_radius);
            const double c2 =
                (shifted_periphery_axis_radius3 - sphere_radius) * (shifted_periphery_axis_radius3 - sphere_radius);
            const double value = x2 / a2 + y2 / b2 + z2 / c2;
            if (value > 1.0) {
#pragma omp critical
              {
                std::cout << "Sphere node " << bulk_data.identifier(sphere_node)
                          << " overlaps with the periphery more than the allowable threshold." << std::endl;
                std::cout << "  node_coords: " << node_coords << std::endl;
                std::cout << "  value: " << value << std::endl;
              }
              MUNDY_THROW_REQUIRE(false, std::runtime_error, "Sphere node outside hydrodynamic periphery.");
            }
          });
    } else {
      MUNDY_THROW_REQUIRE(false, std::logic_error, "Invalid periphery type.");
    }
  }

  void compute_rpy_hydro() {
    // Before performing the hydro call, check if the spheres are within the periphery (optional)
    if (check_maximum_periphery_overlap_) {
      check_maximum_overlap_with_hydro_periphery();
    }

    Kokkos::Profiling::pushRegion("HP1::compute_rpy_hydro");
    const double viscosity = viscosity_;

    // Fetch the bucket of spheres to act on.
    stk::mesh::EntityVector sphere_elements;
    stk::mesh::Selector chromatin_spheres_selector = *e_part_ptr_ | *h_part_ptr_;
    stk::mesh::get_selected_entities(chromatin_spheres_selector, bulk_data_ptr_->buckets(stk::topology::ELEMENT_RANK),
                                     sphere_elements);
    const size_t num_spheres = sphere_elements.size();

    // Copy the sphere positions, radii, forces, and velocities to Kokkos views
    Kokkos::View<double *, Kokkos::LayoutLeft, DeviceMemorySpace> sphere_positions("sphere_positions", num_spheres * 3);
    Kokkos::View<double *, Kokkos::LayoutLeft, DeviceMemorySpace> sphere_radii("sphere_radii", num_spheres);
    Kokkos::View<double *, Kokkos::LayoutLeft, DeviceMemorySpace> sphere_forces("sphere_forces", num_spheres * 3);
    Kokkos::View<double *, Kokkos::LayoutLeft, DeviceMemorySpace> sphere_velocities("sphere_velocities",
                                                                                    num_spheres * 3);

#pragma omp parallel for
    for (size_t i = 0; i < num_spheres; i++) {
      stk::mesh::Entity sphere_element = sphere_elements[i];
      stk::mesh::Entity sphere_node = bulk_data_ptr_->begin_nodes(sphere_element)[0];
      const double *sphere_position = stk::mesh::field_data(*node_coord_field_ptr_, sphere_node);
      const double *sphere_radius = stk::mesh::field_data(*element_radius_field_ptr_, sphere_element);
      const double *sphere_force = stk::mesh::field_data(*node_force_field_ptr_, sphere_node);
      const double *sphere_velocity = stk::mesh::field_data(*node_velocity_field_ptr_, sphere_node);

      for (size_t j = 0; j < 3; j++) {
        sphere_positions(i * 3 + j) = sphere_position[j];
        sphere_forces(i * 3 + j) = sphere_force[j];
        sphere_velocities(i * 3 + j) = sphere_velocity[j];
      }
      sphere_radii(i) = *sphere_radius;
    }

    // Apply the RPY kernel from spheres to spheres
<<<<<<< HEAD
    mundy::alens::periphery::apply_rpy_kernel(DeviceExecutionSpace(), viscosity, sphere_positions, sphere_positions,
                                              sphere_radii, sphere_radii, sphere_forces, sphere_velocities);
    // mundy::alens::periphery::apply_stokes_kernel(DeviceExecutionSpace(), viscosity, sphere_positions,
    // sphere_positions,
    //                                              sphere_forces, sphere_velocities);
=======
    mundy::alens::periphery::apply_rpyc_kernel(DeviceExecutionSpace(), viscosity, sphere_positions, sphere_positions,
                                               sphere_radii, sphere_radii, sphere_forces, sphere_velocities);
    // mundy::alens::periphery::apply_stokes_kernel(DeviceExecutionSpace(), viscosity, sphere_positions,
    // sphere_positions, sphere_forces, sphere_velocities);
>>>>>>> 40ac5fcb

    // If enabled, apply the correction for the no-slip boundary condition
    if (enable_periphery_hydrodynamics_) {
      const size_t num_surface_nodes = periphery_ptr_->get_num_nodes();
      auto surface_positions = periphery_ptr_->get_surface_positions();
      auto surface_weights = periphery_ptr_->get_quadrature_weights();
      auto surface_normals = periphery_ptr_->get_surface_normals();
      Kokkos::View<double *, Kokkos::LayoutLeft, DeviceMemorySpace> surface_radii("surface_radii", num_surface_nodes);
      Kokkos::View<double *, Kokkos::LayoutLeft, DeviceMemorySpace> surface_velocities("surface_velocities",
                                                                                       3 * num_surface_nodes);
      Kokkos::View<double *, Kokkos::LayoutLeft, DeviceMemorySpace> surface_forces("surface_forces",
                                                                                   3 * num_surface_nodes);
      Kokkos::deep_copy(surface_radii, 0.0);

      // Apply the RPY kernel from spheres to periphery
<<<<<<< HEAD
      mundy::alens::periphery::apply_rpy_kernel(DeviceExecutionSpace(), viscosity, sphere_positions, surface_positions,
                                                sphere_radii, surface_radii, sphere_forces, surface_velocities);
=======
      mundy::alens::periphery::apply_rpyc_kernel(DeviceExecutionSpace(), viscosity, sphere_positions, surface_positions,
                                                 sphere_radii, surface_radii, sphere_forces, surface_velocities);
>>>>>>> 40ac5fcb
      // mundy::alens::periphery::apply_stokes_kernel(DeviceExecutionSpace(), viscosity, sphere_positions,
      //                                              surface_positions, sphere_forces, surface_velocities);

      // Apply no-slip boundary conditions
      // This is done in two steps: first, we compute the forces on the periphery necessary to enforce no-slip
      // Then we evaluate the flow these forces induce on the spheres.
      periphery_ptr_->compute_surface_forces(surface_velocities, surface_forces);
      mundy::alens::periphery::apply_stokes_double_layer_kernel(
          DeviceExecutionSpace(), viscosity, num_surface_nodes, num_spheres, surface_positions, sphere_positions,
          surface_normals, surface_weights, surface_forces, sphere_velocities);

      // The RPY kernel is only long-range, it doesn't add on self-interaction for the spheres
      // mundy::alens::periphery::apply_local_drag(DeviceExecutionSpace(), viscosity, sphere_velocities, sphere_forces,
      //                                           sphere_radii);
    }

    // Copy the sphere forces and velocities back to STK fields
#pragma omp parallel for
    for (size_t i = 0; i < num_spheres; i++) {
      stk::mesh::Entity sphere_element = sphere_elements[i];
      stk::mesh::Entity sphere_node = bulk_data_ptr_->begin_nodes(sphere_element)[0];
      double *sphere_force = stk::mesh::field_data(*node_force_field_ptr_, sphere_node);
      double *sphere_hydro_velocity = stk::mesh::field_data(*node_velocity_hydro_field_ptr_, sphere_node);

      for (size_t j = 0; j < 3; j++) {
        sphere_force[j] = sphere_forces(i * 3 + j);
        sphere_hydro_velocity[j] = sphere_velocities(i * 3 + j);
      }
    }
    Kokkos::Profiling::popRegion();
  }

  void compute_ellipsoidal_periphery_collision_forces() {
    Kokkos::Profiling::pushRegion("HP1::compute_ellipsoidal_periphery_collision_forces");
    const double spring_constant = periphery_collision_spring_constant_;
    const double a = periphery_collision_axis_radius1_;
    const double b = periphery_collision_axis_radius2_;
    const double c = periphery_collision_axis_radius3_;
    const double inv_a2 = 1.0 / (a * a);
    const double inv_b2 = 1.0 / (b * b);
    const double inv_c2 = 1.0 / (c * c);
    const mundy::math::Vector3<double> center(0.0, 0.0, 0.0);
    const auto orientation = mundy::math::Quaternion<double>::identity();
    auto level_set = [&inv_a2, &inv_b2, &inv_c2, &center,
                      &orientation](const mundy::math::Vector3<double> &point) -> double {
      // const auto body_frame_point = conjugate(orientation) * (point - center);
      const auto body_frame_point = point - center;
      return (body_frame_point[0] * body_frame_point[0] * inv_a2 + body_frame_point[1] * body_frame_point[1] * inv_b2 +
              body_frame_point[2] * body_frame_point[2] * inv_c2) -
             1;
    };

    // Fetch local references to the fields
    stk::mesh::Field<double> &element_aabb_field = *element_aabb_field_ptr_;
    stk::mesh::Field<double> &element_radius_field = *element_radius_field_ptr_;
    stk::mesh::Field<double> &node_coord_field = *node_coord_field_ptr_;
    stk::mesh::Field<double> &node_force_field = *node_force_field_ptr_;

    const stk::mesh::Selector chromatin_spheres_selector = *e_part_ptr_ | *h_part_ptr_;
    mundy::mesh::for_each_entity_run(
        *bulk_data_ptr_, stk::topology::ELEMENT_RANK, chromatin_spheres_selector,
        [&node_coord_field, &node_force_field, &element_aabb_field, &element_radius_field, &level_set, &center,
         &orientation, &a, &b, &c,
         &spring_constant](const stk::mesh::BulkData &bulk_data, const stk::mesh::Entity &sphere_element) {
          // For our coarse search, we check if the coners of the sphere's aabb lie inside the ellipsoidal periphery
          // This can be done via the (body frame) inside outside unftion f(x, y, z) = 1 - (x^2/a^2 + y^2/b^2 + z^2/c^2)
          // This is possible due to the convexity of the ellipsoid
          const double *sphere_aabb = stk::mesh::field_data(element_aabb_field, sphere_element);
          const double x0 = sphere_aabb[0];
          const double y0 = sphere_aabb[1];
          const double z0 = sphere_aabb[2];
          const double x1 = sphere_aabb[3];
          const double y1 = sphere_aabb[4];
          const double z1 = sphere_aabb[5];

          // Compute all 8 corners of the AABB
          const auto bottom_left_front = mundy::math::Vector3<double>(x0, y0, z0);
          const auto bottom_right_front = mundy::math::Vector3<double>(x1, y0, z0);
          const auto top_left_front = mundy::math::Vector3<double>(x0, y1, z0);
          const auto top_right_front = mundy::math::Vector3<double>(x1, y1, z0);
          const auto bottom_left_back = mundy::math::Vector3<double>(x0, y0, z1);
          const auto bottom_right_back = mundy::math::Vector3<double>(x1, y0, z1);
          const auto top_left_back = mundy::math::Vector3<double>(x0, y1, z1);
          const auto top_right_back = mundy::math::Vector3<double>(x1, y1, z1);
          const double all_points_inside_periphery =
              level_set(bottom_left_front) < 0.0 && level_set(bottom_right_front) < 0.0 &&
              level_set(top_left_front) < 0.0 && level_set(top_right_front) < 0.0 &&
              level_set(bottom_left_back) < 0.0 && level_set(bottom_right_back) < 0.0 &&
              level_set(top_left_back) < 0.0 && level_set(top_right_back) < 0.0;

          if (!all_points_inside_periphery) {
            // We might have a collision, perform the more expensive check
            const stk::mesh::Entity sphere_node = bulk_data.begin_nodes(sphere_element)[0];
            const auto node_coords = mundy::mesh::vector3_field_data(node_coord_field, sphere_node);
            const double sphere_radius = stk::mesh::field_data(element_radius_field, sphere_element)[0];

            // Note, the ellipsoid for the ssd calc has outward normal, whereas the periphery has inward normal.
            // Hence, the sign flip.
            mundy::math::Vector3<double> contact_point;
            mundy::math::Vector3<double> ellipsoid_nhat;
            const double shared_normal_ssd =
                -mundy::math::distance::shared_normal_ssd_between_ellipsoid_and_point(
                    center, orientation, a, b, c, node_coords, contact_point, ellipsoid_nhat) -
                sphere_radius;

            if (shared_normal_ssd < 0.0) {
              // We have a collision, compute the force
              auto node_force = mundy::mesh::vector3_field_data(node_force_field, sphere_node);
              auto periphery_nhat = -ellipsoid_nhat;
              node_force[0] -= spring_constant * periphery_nhat[0] * shared_normal_ssd;
              node_force[1] -= spring_constant * periphery_nhat[1] * shared_normal_ssd;
              node_force[2] -= spring_constant * periphery_nhat[2] * shared_normal_ssd;
            }
          }
        });
    Kokkos::Profiling::popRegion();
  }

  void compute_ellipsoidal_periphery_collision_forces_fast_approximate() {
    Kokkos::Profiling::pushRegion("HP1::compute_ellipsoidal_periphery_collision_forces_fast_approximate");
    const double spring_constant = periphery_collision_spring_constant_;
    // Adjust for our standoff distance
    const double a = periphery_collision_axis_radius1_;
    const double b = periphery_collision_axis_radius2_;
    const double c = periphery_collision_axis_radius3_;
    const mundy::math::Vector3<double> center(0.0, 0.0, 0.0);
    const auto orientation = mundy::math::Quaternion<double>::identity();
    auto level_set = [&a, &b, &c, &center, &orientation](const double &radius,
                                                         const mundy::math::Vector3<double> &point) -> double {
      // const auto body_frame_point = conjugate(orientation) * (point - center);
      const auto body_frame_point = point - center;
      const double inv_a2 = 1.0 / ((a - radius) * (a - radius));
      const double inv_b2 = 1.0 / ((b - radius) * (b - radius));
      const double inv_c2 = 1.0 / ((c - radius) * (c - radius));
      return (body_frame_point[0] * body_frame_point[0] * inv_a2 + body_frame_point[1] * body_frame_point[1] * inv_b2 +
              body_frame_point[2] * body_frame_point[2] * inv_c2) -
             1;
    };
    // Fast compute of the outward 'normal' at the point
    auto outward_normal = [&a, &b, &c, &center, &orientation](
                              const double &radius,
                              const mundy::math::Vector3<double> &point) -> mundy::math::Vector3<double> {
      const auto body_frame_point = point - center;
      const double inv_a2 = 1.0 / ((a - radius) * (a - radius));
      const double inv_b2 = 1.0 / ((b - radius) * (b - radius));
      const double inv_c2 = 1.0 / ((c - radius) * (c - radius));
      return mundy::math::Vector3<double>(2.0 * body_frame_point[0] * inv_a2, 2.0 * body_frame_point[1] * inv_b2,
                                          2.0 * body_frame_point[2] * inv_c2);
    };

    // Fetch local references to the fields
    stk::mesh::Field<double> &element_radius_field = *element_radius_field_ptr_;
    stk::mesh::Field<double> &node_coord_field = *node_coord_field_ptr_;
    stk::mesh::Field<double> &node_force_field = *node_force_field_ptr_;

    const stk::mesh::Selector chromatin_spheres_selector = *e_part_ptr_ | *h_part_ptr_;
    mundy::mesh::for_each_entity_run(
        *bulk_data_ptr_, stk::topology::ELEMENT_RANK, chromatin_spheres_selector,
        [&node_coord_field, &node_force_field, &element_radius_field, &level_set, &outward_normal, &center,
         &orientation, &a, &b, &c,
         &spring_constant](const stk::mesh::BulkData &bulk_data, const stk::mesh::Entity &sphere_element) {
          // Do a fast loop over all of the spheres we are checking, e.g., brute-force the calc.
          const stk::mesh::Entity sphere_node = bulk_data.begin_nodes(sphere_element)[0];
          const auto node_coords = mundy::mesh::vector3_field_data(node_coord_field, sphere_node);
          const double sphere_radius = stk::mesh::field_data(element_radius_field, sphere_element)[0];

          // Simply check if we are outside the sphere via the level-set function
          if (level_set(sphere_radius, node_coords) > 0.0) {
            auto node_force = mundy::mesh::vector3_field_data(node_force_field, sphere_node);

            // Compute the outward normal
            auto out_normal = outward_normal(sphere_radius, node_coords);
            node_force[0] -= spring_constant * out_normal[0];
            node_force[1] -= spring_constant * out_normal[1];
            node_force[2] -= spring_constant * out_normal[2];
          }
        });
    Kokkos::Profiling::popRegion();
  }

  void compute_spherical_periphery_collision_forces() {
    const double spring_constant = periphery_collision_spring_constant_;
    const double periphery_collision_radius = periphery_collision_radius_;

    // Fetch local references to the fields
    stk::mesh::Field<double> &element_aabb_field = *element_aabb_field_ptr_;
    stk::mesh::Field<double> &element_radius_field = *element_radius_field_ptr_;
    stk::mesh::Field<double> &node_coord_field = *node_coord_field_ptr_;
    stk::mesh::Field<double> &node_force_field = *node_force_field_ptr_;

    const stk::mesh::Selector chromatin_spheres_selector = *e_part_ptr_ | *h_part_ptr_;
    mundy::mesh::for_each_entity_run(
        *bulk_data_ptr_, stk::topology::ELEMENT_RANK, chromatin_spheres_selector,
        [&node_coord_field, &node_force_field, &element_aabb_field, &element_radius_field, &periphery_collision_radius,
         &spring_constant](const stk::mesh::BulkData &bulk_data, const stk::mesh::Entity &sphere_element) {
          const stk::mesh::Entity sphere_node = bulk_data.begin_nodes(sphere_element)[0];
          const auto node_coords = mundy::mesh::vector3_field_data(node_coord_field, sphere_node);

          const double node_coords_norm = mundy::math::two_norm(node_coords);
          const double sphere_radius = stk::mesh::field_data(element_radius_field, sphere_element)[0];
          const double shared_normal_ssd = periphery_collision_radius - node_coords_norm - sphere_radius;
          const bool sphere_collides_with_periphery = shared_normal_ssd < 0.0;
          if (sphere_collides_with_periphery) {
            auto node_force = mundy::mesh::vector3_field_data(node_force_field, sphere_node);
            auto inward_normal = -node_coords / node_coords_norm;
            node_force[0] -= spring_constant * inward_normal[0] * shared_normal_ssd;
            node_force[1] -= spring_constant * inward_normal[1] * shared_normal_ssd;
            node_force[2] -= spring_constant * inward_normal[2] * shared_normal_ssd;
          }
        });
  }

  void compute_spherical_periphery_collision_forces_fast_approximate() {
    const double periphery_collision_radius = periphery_collision_radius_;
    // Fetch local references to the fields
    stk::mesh::Field<double> &element_aabb_field = *element_aabb_field_ptr_;
    stk::mesh::Field<double> &element_radius_field = *element_radius_field_ptr_;
    stk::mesh::Field<double> &node_coord_field = *node_coord_field_ptr_;
    stk::mesh::Field<double> &node_force_field = *node_force_field_ptr_;
    const stk::mesh::Selector chromatin_spheres_selector = *e_part_ptr_ | *h_part_ptr_;
    mundy::mesh::for_each_entity_run(
        *bulk_data_ptr_, stk::topology::ELEMENT_RANK, chromatin_spheres_selector,
        [&node_coord_field, &node_force_field, &element_aabb_field, &element_radius_field, &periphery_collision_radius](
            const stk::mesh::BulkData &bulk_data, const stk::mesh::Entity &sphere_element) {
          const stk::mesh::Entity sphere_node = bulk_data.begin_nodes(sphere_element)[0];
          auto node_coords = mundy::mesh::vector3_field_data(node_coord_field, sphere_node);
          const double node_coords_norm = mundy::math::two_norm(node_coords);
          const double sphere_radius = stk::mesh::field_data(element_radius_field, sphere_element)[0];
          const double shared_normal_ssd = periphery_collision_radius - node_coords_norm - sphere_radius;
          const bool sphere_collides_with_periphery = shared_normal_ssd < 0.0;
          if (sphere_collides_with_periphery) {
            // Just shift the nodes along the normal to no longer overlap
            auto inward_normal = -node_coords / node_coords_norm;
            node_coords -= inward_normal * shared_normal_ssd;
          }
        });
  }

  void compute_periphery_collision_forces() {
    Kokkos::Profiling::pushRegion("HP1::compute_periphery_collision_forces");
    if (periphery_collision_shape_ == PERIPHERY_SHAPE::SPHERE) {
      if (periphery_collision_use_fast_approx_) {
        compute_spherical_periphery_collision_forces_fast_approximate();
      } else {
        compute_spherical_periphery_collision_forces();
      }
    } else if (periphery_collision_shape_ == PERIPHERY_SHAPE::ELLIPSOID) {
      if (periphery_collision_use_fast_approx_) {
        compute_ellipsoidal_periphery_collision_forces_fast_approximate();
      } else {
        compute_ellipsoidal_periphery_collision_forces();
      }
    } else {
      MUNDY_THROW_REQUIRE(false, std::logic_error, "Invalid periphery type.");
    }
    Kokkos::Profiling::popRegion();
  }

  void compute_euchromatin_active_forces() {
    Kokkos::Profiling::pushRegion("HP1::compute_euchromatin_active_forces");

    // We are going to do the forces as such.
    // nhat is the unit director along the segment.
    // sigma is the force density we are applying
    // F = f nhat
    // sigma = f * n --> f = sigma / n
    // F = sigma / n * nhat
    // NOTE: CJE we are going to throw out a factor of 1/n to match what Achal did.

    // Selectors and aliases
    stk::mesh::Part &ee_springs_part = *ee_springs_part_ptr_;
    stk::mesh::Field<unsigned> &euchromatin_state = *euchromatin_state_field_ptr_;
    stk::mesh::Field<double> &node_coord_field = *node_coord_field_ptr_;
    stk::mesh::Field<double> &node_force_field = *node_force_field_ptr_;

    const double &active_force_sigma = active_euchromatin_force_sigma_;

    // Loop over the euchromatin spring elements and decide if they switch to the active state
    mundy::mesh::for_each_entity_run(
        *bulk_data_ptr_, stk::topology::ELEMENT_RANK, ee_springs_part,
        [&euchromatin_state, &node_coord_field, &node_force_field, &active_force_sigma](
            [[maybe_unused]] const stk::mesh::BulkData &bulk_data, const stk::mesh::Entity &euchromatin_spring) {
          // We are not going to increment the elapsed time ourselves, but rely on someone outside of this loop to do
          // that at the end of a timestpe, in order to keep it consistent with the total elapsed time in the system.
          unsigned *current_state = stk::mesh::field_data(euchromatin_state, euchromatin_spring);

          if (current_state[0] == 1u) {
            // Fetch the connected nodes
            const stk::mesh::Entity *nodes = bulk_data.begin_nodes(euchromatin_spring);
            const stk::mesh::Entity &node1 = nodes[0];
            const stk::mesh::Entity &node2 = nodes[1];
            const double *node1_coord = stk::mesh::field_data(node_coord_field, node1);
            const double *node2_coord = stk::mesh::field_data(node_coord_field, node2);

            // Calculate the force on each node from the above equation, which winds up
            // F = sigma / n / n * nvec ----> sigma / n^2 * nvec
            // NOTE: CJE we are going to throw out a factor of 1/n to match what Achal did.
            const double nvec[3] = {node2_coord[0] - node1_coord[0], node2_coord[1] - node1_coord[1],
                                    node2_coord[2] - node1_coord[2]};
            const double nsqr = nvec[0] * nvec[0] + nvec[1] * nvec[1] + nvec[2] * nvec[2];
            const double right_node_force[3] = {active_force_sigma / std::sqrt(nsqr) * nvec[0],
                                                active_force_sigma / std::sqrt(nsqr) * nvec[1],
                                                active_force_sigma / std::sqrt(nsqr) * nvec[2]};

            // #pragma omp critical
            //             {
            //               std::cout << "Rank " << bulk_data.parallel_rank() << " Euchromatin spring "
            //                         << bulk_data.identifier(euchromatin_spring) << " is active." << std::endl;
            //               std::cout << "  node1: " << bulk_data.identifier(node1) << " node2: " <<
            //               bulk_data.identifier(node2)
            //                         << std::endl;
            //               std::cout << "  node1 coordinates: " << node1_coord[0] << " " << node1_coord[1] << " " <<
            //               node1_coord[2]
            //                         << std::endl;
            //               std::cout << "  node2 coordinates: " << node2_coord[0] << " " << node2_coord[1] << " " <<
            //               node2_coord[2]
            //                         << std::endl;
            //               std::cout << "  nvec: " << nvec[0] << " " << nvec[1] << " " << nvec[2] << std::endl;
            //               std::cout << "  nsqr: " << nsqr << std::endl;
            //               std::cout << "  right_node_force: " << right_node_force[0] << " " << right_node_force[1] <<
            //               " "
            //                         << right_node_force[2] << std::endl;
            //             }

            // Add the force dipole to the nodes.
            double *node1_force = stk::mesh::field_data(node_force_field, node1);
            double *node2_force = stk::mesh::field_data(node_force_field, node2);

#pragma omp atomic
            node1_force[0] -= right_node_force[0];
#pragma omp atomic
            node1_force[1] -= right_node_force[1];
#pragma omp atomic
            node1_force[2] -= right_node_force[2];
#pragma omp atomic
            node2_force[0] += right_node_force[0];
#pragma omp atomic
            node2_force[1] += right_node_force[1];
#pragma omp atomic
            node2_force[2] += right_node_force[2];
          }
        });
    // Sum the forces on shared nodes.
    stk::mesh::parallel_sum(*bulk_data_ptr_, {node_force_field_ptr_});

    Kokkos::Profiling::popRegion();
  }

  void compute_hertzian_contact_forces() {
    Kokkos::Profiling::pushRegion("HP1::compute_hertzian_contact_forces");

    // Potential evaluation (Hertzian contact)
    auto backbone_selector = stk::mesh::Selector(*backbone_segments_part_ptr_);
    auto backbone_backbone_neighbor_genx_selector = stk::mesh::Selector(*backbone_backbone_neighbor_genx_part_ptr_);

    compute_ssd_and_cn_ptr_->execute(backbone_backbone_neighbor_genx_selector);
    evaluate_linker_potentials_ptr_->execute(backbone_backbone_neighbor_genx_selector);
    linker_potential_force_reduction_ptr_->execute(backbone_selector);

    // Apply a correction force to the endpoints of the chain segments
    //
    // When three segments connect, even though the collision force between segments that share a node will be zero,
    // the two segments on either end will collide if the segement in the middle shrinks too much. This is a behavior
    // which we want to be applied consistantly to all segments. However, the segments at the beginning and end of the
    // chain will not have a segment on one side, so we need to apply a correction force to account for this.
    //
    // Assume hertzian contact force.
    const double backbone_excluded_volume_radius = backbone_excluded_volume_radius_;
    const double backbone_youngs_modulus = backbone_youngs_modulus_;
    const double backbone_poissons_ratio = backbone_poissons_ratio_;
    const double effective_radius = (backbone_excluded_volume_radius * backbone_excluded_volume_radius) /
                                    (backbone_excluded_volume_radius + backbone_excluded_volume_radius);
    const double effective_youngs_modulus =
        (backbone_youngs_modulus * backbone_youngs_modulus) /
        (backbone_youngs_modulus - backbone_youngs_modulus * backbone_poissons_ratio * backbone_poissons_ratio +
         backbone_youngs_modulus - backbone_youngs_modulus * backbone_poissons_ratio * backbone_poissons_ratio);
    stk::mesh::Field<double> &node_force_field = *node_force_field_ptr_;
    stk::mesh::Field<double> &node_coord_field = *node_coord_field_ptr_;
    stk::mesh::Field<double> &element_requires_endpoint_correction_field =
        *element_requires_endpoint_correction_field_ptr_;

    mundy::mesh::for_each_entity_run(
        *bulk_data_ptr_, stk::topology::ELEM_RANK, backbone_selector,
        [&backbone_excluded_volume_radius, &effective_radius, &effective_youngs_modulus, &node_coord_field,
         &node_force_field, &element_requires_endpoint_correction_field](
            [[maybe_unused]] const stk::mesh::BulkData &bulk_data, const stk::mesh::Entity &seg) {
          if (static_cast<bool>(stk::mesh::field_data(element_requires_endpoint_correction_field, seg)[0])) {
            // Get the segment length and tangent
            const stk::mesh::Entity *nodes = bulk_data.begin_nodes(seg);
            const stk::mesh::Entity &node1 = nodes[0];
            const stk::mesh::Entity &node2 = nodes[1];
            const double *node1_coords = stk::mesh::field_data(node_coord_field, node1);
            const double *node2_coords = stk::mesh::field_data(node_coord_field, node2);
            const double segment_length =
                std::sqrt((node2_coords[0] - node1_coords[0]) * (node2_coords[0] - node1_coords[0]) +
                          (node2_coords[1] - node1_coords[1]) * (node2_coords[1] - node1_coords[1]) +
                          (node2_coords[2] - node1_coords[2]) * (node2_coords[2] - node1_coords[2]));
            const double segment_tangent[3] = {(node2_coords[0] - node1_coords[0]) / segment_length,
                                               (node2_coords[1] - node1_coords[1]) / segment_length,
                                               (node2_coords[2] - node1_coords[2]) / segment_length};

            // Get the amount of overlap
            const double signed_sep = segment_length - 2.0 * backbone_excluded_volume_radius;
            const bool particles_overlap = signed_sep < 0.0;
            const double normal_force_magnitude =
                particles_overlap
                    ? (4.0 / 3.0) * effective_youngs_modulus * std::sqrt(effective_radius) * std::pow(-signed_sep, 1.5)
                    : 0.0;

            // Apply the force to the nodes
            double *node1_force = stk::mesh::field_data(node_force_field, node1);
            double *node2_force = stk::mesh::field_data(node_force_field, node2);

#pragma omp atomic
            node1_force[0] -= normal_force_magnitude * segment_tangent[0];
#pragma omp atomic
            node1_force[1] -= normal_force_magnitude * segment_tangent[1];
#pragma omp atomic
            node1_force[2] -= normal_force_magnitude * segment_tangent[2];

#pragma omp atomic
            node2_force[0] += normal_force_magnitude * segment_tangent[0];
#pragma omp atomic
            node2_force[1] += normal_force_magnitude * segment_tangent[1];
#pragma omp atomic
            node2_force[2] += normal_force_magnitude * segment_tangent[2];
          }
        });

    Kokkos::Profiling::popRegion();
  }

  void compute_backbone_harmonic_bond_forces() {
    Kokkos::Profiling::pushRegion("HP1::compute_backbone_harmonic_bond_forces");

    auto backbone_selector = stk::mesh::Selector(*backbone_segments_part_ptr_);
    compute_constraint_forcing_ptr_->execute(backbone_selector);

    Kokkos::Profiling::popRegion();
  }

  void compute_crosslinker_harmonic_bond_forces() {
    Kokkos::Profiling::pushRegion("HP1::compute_crosslinker_harmonic_bond_forces");

    // Select only active springs in the system. Aka, not left bound.
    auto hp1_selector = stk::mesh::Selector(*hp1_part_ptr_);
    auto left_hp1_selector = stk::mesh::Selector(*left_hp1_part_ptr_);
    auto actively_bound_springs = hp1_selector - left_hp1_selector;
    compute_constraint_forcing_ptr_->execute(actively_bound_springs);

    Kokkos::Profiling::popRegion();
  }

  void compute_brownian_velocity() {
    // Compute the velocity due to brownian motion
    Kokkos::Profiling::pushRegion("HP1::compute_brownian_velocity");

    // Selectors and aliases
    const stk::mesh::Selector chromatin_spheres_selector = *e_part_ptr_ | *h_part_ptr_;
    stk::mesh::Field<unsigned> &node_rng_field = *node_rng_field_ptr_;
    stk::mesh::Field<double> &node_velocity_field = *node_velocity_field_ptr_;
    double &timestep_size = timestep_size_;
    double &kt = brownian_kt_;
    double sphere_drag_coeff = 6.0 * M_PI * viscosity_ * backbone_sphere_hydrodynamic_radius_;
    double inv_drag_coeff = 1.0 / sphere_drag_coeff;

    // Compute the total velocity of the nonorientable spheres
    mundy::mesh::for_each_entity_run(
        *bulk_data_ptr_, stk::topology::NODE_RANK, chromatin_spheres_selector,
        [&node_velocity_field, &node_rng_field, &timestep_size, &sphere_drag_coeff, &inv_drag_coeff, &kt](
            const stk::mesh::BulkData &bulk_data, const stk::mesh::Entity &sphere_node) {
          // Get the specific values for each sphere
          double *node_velocity = stk::mesh::field_data(node_velocity_field, sphere_node);
          const stk::mesh::EntityId sphere_node_gid = bulk_data.identifier(sphere_node);
          unsigned *node_rng_counter = stk::mesh::field_data(node_rng_field, sphere_node);

          // U_brown = sqrt(2 * kt * gamma / dt) * randn / gamma
          openrand::Philox rng(sphere_node_gid, node_rng_counter[0]);
          const double coeff = std::sqrt(2.0 * kt * sphere_drag_coeff / timestep_size) * inv_drag_coeff;
          node_velocity[0] += coeff * rng.randn<double>();
          node_velocity[1] += coeff * rng.randn<double>();
          node_velocity[2] += coeff * rng.randn<double>();
          node_rng_counter[0]++;
        });

    Kokkos::Profiling::popRegion();
  }

  void compute_dry_velocity() {
    // Compute both the dry velocity due to external forces
    Kokkos::Profiling::pushRegion("HP1::compute_dry_velocity");

    // Selectors and aliases
    const stk::mesh::Selector chromatin_spheres_selector = *e_part_ptr_ | *h_part_ptr_;
    stk::mesh::Field<double> &node_velocity_field = *node_velocity_field_ptr_;
    stk::mesh::Field<double> &node_force_field = *node_force_field_ptr_;
    double &timestep_size = timestep_size_;
    double sphere_drag_coeff = 6.0 * M_PI * viscosity_ * backbone_sphere_hydrodynamic_radius_;
    double inv_drag_coeff = 1.0 / sphere_drag_coeff;

    // Compute the total velocity of the nonorientable spheres
    mundy::mesh::for_each_entity_run(
        *bulk_data_ptr_, stk::topology::NODE_RANK, chromatin_spheres_selector,
        [&node_velocity_field, &node_force_field, &timestep_size, &sphere_drag_coeff, &inv_drag_coeff](
            [[maybe_unused]] const stk::mesh::BulkData &bulk_data, const stk::mesh::Entity &sphere_node) {
          // Get the specific values for each sphere
          double *node_velocity = stk::mesh::field_data(node_velocity_field, sphere_node);
          double *node_force = stk::mesh::field_data(node_force_field, sphere_node);

          // Uext = Fext * inv_drag_coeff
          node_velocity[0] += node_force[0] * inv_drag_coeff;
          node_velocity[1] += node_force[1] * inv_drag_coeff;
          node_velocity[2] += node_force[2] * inv_drag_coeff;
        });

    Kokkos::Profiling::popRegion();
  }

  void check_maximum_speed_pre_position_update() {
    // Selectors and aliases
    const stk::mesh::Selector chromatin_spheres_selector = *e_part_ptr_ | *h_part_ptr_;
    stk::mesh::Field<double> &node_velocity_field = *node_velocity_field_ptr_;
    double max_allowable_speed = max_allowable_speed_;
    bool maximum_speed_exceeded = false;
    mundy::mesh::for_each_entity_run(
        *bulk_data_ptr_, stk::topology::NODE_RANK, chromatin_spheres_selector,
        [&node_velocity_field, &max_allowable_speed, &maximum_speed_exceeded](
            [[maybe_unused]] const stk::mesh::BulkData &bulk_data, const stk::mesh::Entity &sphere_node) {
          auto node_velocity = mundy::mesh::vector3_field_data(node_velocity_field, sphere_node);
          const auto speed = mundy::math::norm(node_velocity);
          if (speed > max_allowable_speed) {
            maximum_speed_exceeded = true;
          }
        });

    MUNDY_THROW_REQUIRE(!maximum_speed_exceeded, std::runtime_error,
                        fmt::format("Maximum speed exceeded on timestep {}", timestep_index_));
  }

  void update_positions() {
    // Check to see if the maximum speed is exceeded before updating the positions
    if (check_maximum_speed_pre_position_update_) {
      check_maximum_speed_pre_position_update();
    }

    Kokkos::Profiling::pushRegion("HP1::update_positions");

    // Selectors and aliases
    size_t &timestep_index = timestep_index_;
    double &timestep_size = timestep_size_;
    const stk::mesh::Selector chromatin_spheres_selector = *e_part_ptr_ | *h_part_ptr_;
    stk::mesh::Field<double> &node_coord_field = *node_coord_field_ptr_;
    stk::mesh::Field<double> &node_velocity_field = *node_velocity_field_ptr_;

    // Update the positions for all spheres based on velocity
    mundy::mesh::for_each_entity_run(
        *bulk_data_ptr_, stk::topology::NODE_RANK, chromatin_spheres_selector,
        [&node_coord_field, &node_velocity_field, &timestep_size, &timestep_index](
            [[maybe_unused]] const stk::mesh::BulkData &bulk_data, const stk::mesh::Entity &sphere_node) {
          // Get the specific values for each sphere
          double *node_coord = stk::mesh::field_data(node_coord_field, sphere_node);
          double *node_velocity = stk::mesh::field_data(node_velocity_field, sphere_node);

          // x(t+dt) = x(t) + dt * v(t)
          node_coord[0] += timestep_size * node_velocity[0];
          node_coord[1] += timestep_size * node_velocity[1];
          node_coord[2] += timestep_size * node_velocity[2];
        });

    Kokkos::Profiling::popRegion();
  }

  void run(int argc, char **argv) {
    // Preprocess
    parse_user_inputs(argc, argv);
    dump_user_inputs();

    // Setup
    Kokkos::Profiling::pushRegion("HP1::Setup");
    build_our_mesh_and_method_instances();

    fetch_fields_and_parts();
    instantiate_metamethods();
    set_mutable_parameters();
    declare_and_initialize_hp1();
    if (enable_periphery_hydrodynamics_) {
      initialize_hydrodynamic_periphery();
    }
    if (enable_periphery_binding_ && !restart_performed_) {
      declare_and_initialize_periphery_bind_sites();
    }
    if (enable_active_euchromatin_forces_ && !restart_performed_) {
      initialize_euchromatin();
    }

    std::cout << "Finished setup." << std::endl;
    detect_neighbors_initial();
    std::cout << "Finished initial neighbor detection." << std::endl;
    Kokkos::Profiling::popRegion();

    // Post setup
    Kokkos::Profiling::pushRegion("HP1::Loadbalance");
    if (loadbalance_post_initialization_) {
      loadbalance();
    }
    Kokkos::Profiling::popRegion();

    // Reset simulation control variables
    timestep_index_ = 0;
    timestep_current_time_ = 0.0;
    if (enable_continuation_if_available_ && restart_performed_) {
      timestep_index_ = restart_timestep_index_;
      timestep_current_time_ = restart_timestep_index_ * timestep_size_;
      // Force an update of the positions to pretend we are at the END of the restarted timestep
      update_positions();
      // Update the time for the euchromatin active forces
      if (enable_active_euchromatin_forces_) update_euchromatin_state_time();
      // Increment the index to prevent the off-by-1 error
      timestep_index_ += 1;
      timestep_current_time_ += timestep_size_;
    }

    // Check to see if we need to do anything for compressing the system.
    if (enable_periphery_collision_ && shrink_periphery_over_time_) {
      if (periphery_collision_shape_ == PERIPHERY_SHAPE::SPHERE) {
        periphery_collision_radius_ *= periphery_collision_scale_factor_before_shrinking_;
      } else if (periphery_collision_shape_ == PERIPHERY_SHAPE::ELLIPSOID) {
        periphery_collision_axis_radius1_ *= periphery_collision_scale_factor_before_shrinking_;
        periphery_collision_axis_radius2_ *= periphery_collision_scale_factor_before_shrinking_;
        periphery_collision_axis_radius3_ *= periphery_collision_scale_factor_before_shrinking_;
      }
    }

    // Time loop
    print_rank0(std::string("Running the simulation for ") + std::to_string(num_time_steps_) + " time steps.");

    Kokkos::Timer overall_timer;
    Kokkos::Timer timer;
    Kokkos::Profiling::pushRegion("MainLoop");
    // We have pre-loaded the starting index and time...
    for (; timestep_index_ < num_time_steps_; timestep_index_++, timestep_current_time_ += timestep_size_) {
      // Prepare the current configuration.
      Kokkos::Profiling::pushRegion("HP1::PrepareStep");
      zero_out_transient_node_fields();
      zero_out_transient_element_fields();
      zero_out_transient_constraint_fields();
      rotate_field_states();
      Kokkos::Profiling::popRegion();

      // If we are doing a compression run, shrink the periphery
      if (enable_periphery_collision_ && shrink_periphery_over_time_) {
        const double shrink_factor = std::pow(1.0 / periphery_collision_scale_factor_before_shrinking_,
                                              1.0 / periphery_collision_shrinkage_num_steps_);
        if (periphery_collision_shape_ == PERIPHERY_SHAPE::SPHERE) {
          periphery_collision_radius_ *= shrink_factor;
        } else if (periphery_collision_shape_ == PERIPHERY_SHAPE::ELLIPSOID) {
          periphery_collision_axis_radius1_ *= shrink_factor;
          periphery_collision_axis_radius2_ *= shrink_factor;
          periphery_collision_axis_radius3_ *= shrink_factor;
        }
      }

      // Detect sphere-sphere and crosslinker-sphere neighbors
      update_neighbor_list_ = false;
      detect_neighbors();

      // Determine KMC events
      if (enable_crosslinkers_) update_crosslinker_state();
      if (enable_active_euchromatin_forces_) update_active_euchromatin_state();

      // Evaluate forces f(x(t)).
      if (enable_backbone_collision_) compute_hertzian_contact_forces();
      if (enable_backbone_springs_) compute_backbone_harmonic_bond_forces();
      if (enable_crosslinkers_) compute_crosslinker_harmonic_bond_forces();
      if (enable_periphery_collision_) compute_periphery_collision_forces();
      if (enable_active_euchromatin_forces_) compute_euchromatin_active_forces();

      // Compute velocities.
      if (enable_chromatin_brownian_motion_) compute_brownian_velocity();
      if (enable_backbone_n_body_hydrodynamics_) {
        // RPY hydro is only the long range hydrodynamics. We still need to compute the self-interaction.
        compute_dry_velocity();

        stk::mesh::Selector chromatin_spheres_selector = *e_part_ptr_ | *h_part_ptr_;
        stk::mesh::Field<double> &node_velocity_field = *node_velocity_field_ptr_;
        stk::mesh::Field<double> &node_velocity_hydro_field = *node_velocity_hydro_field_ptr_;
        stk::mesh::Field<double> &node_velocity_hydro_old_field = *node_velocity_hydro_old_field_ptr_;
        if (timestep_index_ % hydro_update_frequency_ == 0) {
          // Copy the current hydro velocity to the previous hydro velocity
          if (hydro_update_frequency_ != 1) {
            mundy::mesh::for_each_entity_run(
                *bulk_data_ptr_, stk::topology::NODE_RANK, chromatin_spheres_selector,
                [&node_velocity_hydro_field, &node_velocity_hydro_old_field](
                    [[maybe_unused]] const stk::mesh::BulkData &bulk_data, const stk::mesh::Entity &sphere_node) {
                  double *node_velocity_hydro = stk::mesh::field_data(node_velocity_hydro_field, sphere_node);
                  double *node_velocity_hydro_old = stk::mesh::field_data(node_velocity_hydro_old_field, sphere_node);
                  node_velocity_hydro_old[0] = node_velocity_hydro[0];
                  node_velocity_hydro_old[1] = node_velocity_hydro[1];
                  node_velocity_hydro_old[2] = node_velocity_hydro[2];
                });
          }

          compute_rpy_hydro();

          // Compute the finite difference regurized l2 norm of the change in the hydro velocity
          if (hydro_update_frequency_ != 1) {
            double hydro_velocity_change_norm = 0.0;
            mundy::mesh::for_each_entity_run(
                *bulk_data_ptr_, stk::topology::NODE_RANK, chromatin_spheres_selector,
                [&node_velocity_hydro_field, &node_velocity_hydro_old_field, &hydro_velocity_change_norm](
                    [[maybe_unused]] const stk::mesh::BulkData &bulk_data, const stk::mesh::Entity &sphere_node) {
                  double *node_velocity_hydro = stk::mesh::field_data(node_velocity_hydro_field, sphere_node);
                  double *node_velocity_hydro_old = stk::mesh::field_data(node_velocity_hydro_old_field, sphere_node);
                  const double dx = node_velocity_hydro[0] - node_velocity_hydro_old[0];
                  const double dy = node_velocity_hydro[1] - node_velocity_hydro_old[1];
                  const double dz = node_velocity_hydro[2] - node_velocity_hydro_old[2];
#pragma omp atomic
                  hydro_velocity_change_norm += dx * dx + dy * dy + dz * dz;
                });

            size_t len_v = 3 * num_chromosomes_ * num_chromatin_repeats_ *
                           (num_euchromatin_per_repeat_ + num_heterochromatin_per_repeat_);
            hydro_velocity_change_norm = std::sqrt(hydro_velocity_change_norm / len_v);
            std::cout << "||v_new - v_old||_2 / sqrt(len(v_old)): " << hydro_velocity_change_norm << std::endl;
          }
        }

        // Sum the hydro velocity into the total velocity
        mundy::mesh::for_each_entity_run(
            *bulk_data_ptr_, stk::topology::NODE_RANK, chromatin_spheres_selector,
            [&node_velocity_field, &node_velocity_hydro_field]([[maybe_unused]] const stk::mesh::BulkData &bulk_data,
                                                               const stk::mesh::Entity &sphere_node) {
              double *node_velocity = stk::mesh::field_data(node_velocity_field, sphere_node);
              double *node_velocity_hydro = stk::mesh::field_data(node_velocity_hydro_field, sphere_node);
              node_velocity[0] += node_velocity_hydro[0];
              node_velocity[1] += node_velocity_hydro[1];
              node_velocity[2] += node_velocity_hydro[2];
            });
      } else {
        compute_dry_velocity();
      }

      // Logging, if desired, write to console
      Kokkos::Profiling::pushRegion("HP1::Logging");
      if (timestep_index_ % log_frequency_ == 0) {
        if (bulk_data_ptr_->parallel_rank() == 0) {
          double tps = static_cast<double>(log_frequency_) / static_cast<double>(timer.seconds());
          std::cout << "Step: " << std::setw(15) << timestep_index_ << ", tps: " << std::setprecision(15) << tps;
          if (enable_periphery_collision_ && shrink_periphery_over_time_) {
            if (periphery_collision_shape_ == PERIPHERY_SHAPE::SPHERE) {
              std::cout << ", periphery_collision_radius: " << periphery_collision_radius_;
            } else if (periphery_collision_shape_ == PERIPHERY_SHAPE::ELLIPSOID) {
              std::cout << ", periphery_collision_axis_radius1: " << periphery_collision_axis_radius1_
                        << ", periphery_collision_axis_radius2: " << periphery_collision_axis_radius2_
                        << ", periphery_collision_axis_radius3: " << periphery_collision_axis_radius3_;
            }
          }
          std::cout << std::endl;
          timer.reset();
        }
      }
      Kokkos::Profiling::popRegion();

      // IO. If desired, write out the data for time t (STK or mundy)
      if (timestep_index_ % io_frequency_ == 0) {
        Kokkos::Profiling::pushRegion("HP1::IO");
        io_broker_ptr_->write_io_broker_timestep(static_cast<int>(timestep_index_), timestep_current_time_);
        Kokkos::Profiling::popRegion();
      }

      // Update positions. x(t + dt) = x(t) + dt * v(t).
      update_positions();

      // Update the time for the euchromatin active forces
      if (enable_active_euchromatin_forces_) update_euchromatin_state_time();
    }
    Kokkos::Profiling::popRegion();

    // Do a synchronize to force everybody to stop here, then write the time
    stk::parallel_machine_barrier(bulk_data_ptr_->parallel());
    if (bulk_data_ptr_->parallel_rank() == 0) {
      double avg_time_per_timestep =
          static_cast<double>(overall_timer.seconds()) / static_cast<double>(num_time_steps_);
      double tps = 1.0 / avg_time_per_timestep;
      std::cout << "******************Final statistics (Rank 0)**************\n";
      if (print_neighborlist_statistics_) {
        std::cout << "****************\n";
        std::cout << "Neighbor list statistics\n";
        for (auto &neighborlist_entry : neighborlist_update_steps_times_) {
          auto [timestep, elasped_step, elapsed_time] = neighborlist_entry;
          auto tps_nl = static_cast<double>(elasped_step) / elapsed_time;
          std::cout << "  Rebuild timestep: " << timestep << ", elapsed_steps: " << elasped_step
                    << ", elapsed_time: " << elapsed_time << ", tps: " << tps_nl << std::endl;
        }
      }
      std::cout << "****************\n";
      std::cout << "Simulation statistics\n";
      std::cout << "Time per timestep: " << std::setprecision(15) << avg_time_per_timestep << std::endl;
      std::cout << "Timesteps per second: " << std::setprecision(15) << tps << std::endl;
    }
  }

 private:
  //! \name Useful aliases
  //@{

  static constexpr auto node_rank_ = stk::topology::NODE_RANK;
  static constexpr auto edge_rank_ = stk::topology::EDGE_RANK;
  static constexpr auto element_rank_ = stk::topology::ELEMENT_RANK;
  static constexpr auto constraint_rank_ = stk::topology::CONSTRAINT_RANK;
  //@}

  //! \name Internal state
  //@{

  std::shared_ptr<mundy::mesh::BulkData> bulk_data_ptr_;
  std::shared_ptr<mundy::mesh::MetaData> meta_data_ptr_;
  std::shared_ptr<mundy::meta::MeshReqs> mesh_reqs_ptr_;
  std::shared_ptr<mundy::io::IOBroker> io_broker_ptr_ = nullptr;
  size_t timestep_index_;
  size_t restart_timestep_index_;
  double timestep_current_time_;
  std::shared_ptr<mundy::alens::periphery::Periphery> periphery_ptr_;
  bool restart_performed_ = false;
  //@}

  //! \name Neighborlist rebuild information
  //@{

  size_t last_neighborlist_update_step_ = 0;
  Kokkos::Timer neighborlist_update_timer_;
  std::vector<std::tuple<size_t, size_t, double>>
      neighborlist_update_steps_times_;  // [timestep, elapsed_timesteps, elapsed_time]
  bool update_neighbor_list_;
  //@}

  //! \name Fields
  //@{

  stk::mesh::Field<unsigned> *node_rng_field_ptr_;
  stk::mesh::Field<double> *node_coord_field_ptr_;
  stk::mesh::Field<double> *node_velocity_field_ptr_;
  stk::mesh::Field<double> *node_force_field_ptr_;
  stk::mesh::Field<double> *node_velocity_hydro_field_ptr_;
  stk::mesh::Field<double> *node_velocity_hydro_old_field_ptr_;

  stk::mesh::Field<unsigned> *element_rng_field_ptr_;
  stk::mesh::Field<double> *element_radius_field_ptr_;
  stk::mesh::Field<double> *element_spring_constant_field_ptr_;
  stk::mesh::Field<double> *element_spring_r0_field_ptr_;
  stk::mesh::Field<double> *element_youngs_modulus_field_ptr_;
  stk::mesh::Field<double> *element_poissons_ratio_field_ptr_;
  stk::mesh::Field<double> *element_aabb_field_ptr_;
  stk::mesh::Field<double> *element_corner_displacement_field_ptr_;
  stk::mesh::Field<double> *element_binding_rates_field_ptr_;
  stk::mesh::Field<double> *element_unbinding_rates_field_ptr_;
  stk::mesh::Field<unsigned> *element_perform_state_change_field_ptr_;
  stk::mesh::Field<unsigned> *element_chainid_field_ptr_;
  stk::mesh::Field<double> *element_requires_endpoint_correction_field_ptr_;

  stk::mesh::Field<unsigned> *euchromatin_state_field_ptr_;
  stk::mesh::Field<unsigned> *euchromatin_perform_state_change_field_ptr_;
  stk::mesh::Field<double> *euchromatin_state_change_next_time_field_ptr_;
  stk::mesh::Field<double> *euchromatin_state_change_elapsed_time_field_ptr_;

  stk::mesh::Field<double> *constraint_potential_force_field_ptr_;
  stk::mesh::Field<double> *constraint_state_change_rate_field_ptr_;
  stk::mesh::Field<unsigned> *constraint_perform_state_change_field_ptr_;
  stk::mesh::Field<int> *constraint_linked_entity_owners_field_ptr_;
  mundy::linkers::LinkedEntitiesFieldType *constraint_linked_entities_field_ptr_;
  //@}

  //! \name Parts
  //@{

  stk::mesh::Part *spheres_part_ptr_ = nullptr;
  stk::mesh::Part *e_part_ptr_ = nullptr;
  stk::mesh::Part *h_part_ptr_ = nullptr;
  stk::mesh::Part *bs_part_ptr_ = nullptr;

  stk::mesh::Part *hp1_part_ptr_ = nullptr;
  stk::mesh::Part *left_hp1_part_ptr_ = nullptr;
  stk::mesh::Part *doubly_hp1_h_part_ptr_ = nullptr;
  stk::mesh::Part *doubly_hp1_bs_part_ptr_ = nullptr;

  stk::mesh::Part *backbone_segments_part_ptr_ = nullptr;
  stk::mesh::Part *ee_springs_part_ptr_ = nullptr;
  stk::mesh::Part *ee_springs_active_part_ptr_ = nullptr;
  stk::mesh::Part *ee_springs_inactive_part_ptr_ = nullptr;
  stk::mesh::Part *eh_springs_part_ptr_ = nullptr;
  stk::mesh::Part *hh_springs_part_ptr_ = nullptr;

  stk::mesh::Part *backbone_backbone_neighbor_genx_part_ptr_ = nullptr;
  stk::mesh::Part *hp1_h_neighbor_genx_part_ptr_ = nullptr;
  stk::mesh::Part *hp1_bs_neighbor_genx_part_ptr_ = nullptr;
  //@}

  //! \name MetaMethod instances
  //@{

  std::shared_ptr<mundy::meta::MetaMethodExecutionInterface<void>> declare_and_init_constraints_ptr_;
  std::shared_ptr<mundy::meta::MetaMethodSubsetExecutionInterface<void>> compute_aabb_ptr_;
  std::shared_ptr<mundy::meta::MetaMethodSubsetExecutionInterface<void>> compute_constraint_forcing_ptr_;
  std::shared_ptr<mundy::meta::MetaMethodSubsetExecutionInterface<void>> compute_ssd_and_cn_ptr_;
  std::shared_ptr<mundy::meta::MetaMethodSubsetExecutionInterface<void>> evaluate_linker_potentials_ptr_;
  std::shared_ptr<mundy::meta::MetaMethodSubsetExecutionInterface<void>> linker_potential_force_reduction_ptr_;
  std::shared_ptr<mundy::meta::MetaMethodSubsetExecutionInterface<void>> destroy_neighbor_linkers_ptr_;
  std::shared_ptr<mundy::meta::MetaMethodSubsetExecutionInterface<void>> destroy_bound_neighbor_linkers_ptr_;
  std::shared_ptr<mundy::meta::MetaMethodPairwiseSubsetExecutionInterface<void>> generate_scs_scs_genx_ptr_;
  std::shared_ptr<mundy::meta::MetaMethodPairwiseSubsetExecutionInterface<void>> generate_hp1_h_genx_ptr_;
  std::shared_ptr<mundy::meta::MetaMethodPairwiseSubsetExecutionInterface<void>> generate_hp1_bs_genx_ptr_;
  //@}

  //! \name Fixed params for MetaMethods
  //@{

  Teuchos::ParameterList compute_constraint_forcing_fixed_params_;
  Teuchos::ParameterList compute_ssd_and_cn_fixed_params_;
  Teuchos::ParameterList compute_aabb_fixed_params_;
  Teuchos::ParameterList generate_scs_scs_neighbor_linkers_fixed_params_;
  Teuchos::ParameterList generate_hp1_h_neighbor_linkers_fixed_params_;
  Teuchos::ParameterList generate_hp1_bs_neighbor_linkers_fixed_params_;
  Teuchos::ParameterList evaluate_linker_potentials_fixed_params_;
  Teuchos::ParameterList linker_potential_force_reduction_fixed_params_;
  Teuchos::ParameterList destroy_neighbor_linkers_fixed_params_;
  Teuchos::ParameterList destroy_bound_neighbor_linkers_fixed_params_;
  //@}

  //! \name Partitioning settings
  //@{

  class RcbSettings : public stk::balance::BalanceSettings {
   public:
    RcbSettings() {
    }
    virtual ~RcbSettings() {
    }

    virtual bool isIncrementalRebalance() const {
      return false;
    }
    virtual std::string getDecompMethod() const {
      return std::string("rcb");
    }
    virtual std::string getCoordinateFieldName() const {
      return std::string("NODE_COORDS");
    }
    virtual bool shouldPrintMetrics() const {
      return false;
    }
  };  // RcbSettings

  RcbSettings balance_settings_;
  //@}

  //! \name User parameters
  //@{

  // Setup params
  std::string input_parameter_filename_ = "hp1.yaml";

  // Simulation params
  size_t num_time_steps_;
  double timestep_size_;
  double viscosity_;
  size_t num_chromosomes_;
  size_t num_chromatin_repeats_;
  size_t num_euchromatin_per_repeat_;
  size_t num_heterochromatin_per_repeat_;
  double backbone_sphere_hydrodynamic_radius_;
  double initial_chromosome_separation_;
  INITIALIZATION_TYPE initialization_type_;
  std::string initialize_from_exo_filename_;
  std::string initialize_from_dat_filename_;
  std::string hilbert_centers_filename_;
  double unit_cell_size_[3];
  bool loadbalance_post_initialization_;
  bool check_maximum_speed_pre_position_update_;
  double max_allowable_speed_;

  // IO params
  size_t io_frequency_;
  size_t log_frequency_;
  std::string output_filename_;
  bool enable_continuation_if_available_;

  // Control flags
  bool enable_chromatin_brownian_motion_;
  bool enable_backbone_springs_;
  bool enable_backbone_collision_;
  bool enable_backbone_n_body_hydrodynamics_;
  bool enable_crosslinkers_;
  bool enable_periphery_collision_;
  bool enable_periphery_hydrodynamics_;
  bool enable_periphery_binding_;
  bool enable_active_euchromatin_forces_;

  // Brownian params
  double brownian_kt_;

  // Backbone springs params
  BOND_TYPE backbone_spring_type_;
  double backbone_spring_constant_;
  double backbone_spring_r0_;

  // Backbone collisions params
  double backbone_excluded_volume_radius_;
  double backbone_youngs_modulus_;
  double backbone_poissons_ratio_;

  // Crosslinker params
  BOND_TYPE crosslinker_spring_type_;
  double crosslinker_kt_;
  double crosslinker_spring_constant_;
  double crosslinker_r0_;
  double crosslinker_left_binding_rate_;
  double crosslinker_right_binding_rate_;
  double crosslinker_left_unbinding_rate_;
  double crosslinker_right_unbinding_rate_;
  double crosslinker_cutoff_radius_;

  // Periphery hydro params
  size_t hydro_update_frequency_;
  bool check_maximum_periphery_overlap_;
  double maximum_allowed_periphery_overlap_;
  PERIPHERY_SHAPE periphery_hydro_shape_;
  double periphery_hydro_radius_;        // For spheres
  double periphery_hydro_axis_radius1_;  // For ellipsoids
  double periphery_hydro_axis_radius2_;  // For ellipsoids
  double periphery_hydro_axis_radius3_;  // For ellipsoids
  PERIPHERY_QUADRATURE periphery_hydro_quadrature_;
  size_t periphery_hydro_spectral_order_;
  size_t periphery_hydro_num_quadrature_points_;
  std::string periphery_hydro_quadrature_points_filename_;
  std::string periphery_hydro_quadrature_weights_filename_;
  std::string periphery_hydro_quadrature_normals_filename_;

  // Periphery collision params
  PERIPHERY_SHAPE periphery_collision_shape_;
  double periphery_collision_radius_;        // For spheres
  double periphery_collision_axis_radius1_;  // For ellipsoids
  double periphery_collision_axis_radius2_;  // For ellipsoids
  double periphery_collision_axis_radius3_;  // For ellipsoids
  double periphery_collision_scale_factor_for_equilibriation_;
  double periphery_collision_spring_constant_;
  bool periphery_collision_use_fast_approx_;
  bool shrink_periphery_over_time_;
  size_t periphery_collision_shrinkage_num_steps_;
  double periphery_collision_scale_factor_before_shrinking_;

  // Periphery binding params
  double periphery_binding_rate_;
  double periphery_unbinding_rate_;
  double periphery_spring_constant_;
  double periphery_spring_r0_;
  PERIPHERY_BIND_SITES_TYPE periphery_bind_sites_type_;
  size_t periphery_num_bind_sites_;
  std::string periphery_bind_site_locations_filename_;

  // Active euchromatin forces params
  double active_euchromatin_force_sigma_;
  double active_euchromatin_force_kon_;
  double active_euchromatin_force_koff_;

  // Neighbor list params
  double skin_distance_;
  bool force_neighborlist_update_;
  size_t force_neighborlist_update_nsteps_;
  bool print_neighborlist_statistics_;
  //@}

  //! \name Default user parameters
  //@{

  // Simulation params
  static constexpr size_t default_num_time_steps_ = 100;
  static constexpr double default_timestep_size_ = 0.001;
  static constexpr double default_viscosity_ = 1.0;
  static constexpr size_t default_num_chromosomes_ = 1;
  static constexpr size_t default_num_chromatin_repeats_ = 2;
  static constexpr size_t default_num_euchromatin_per_repeat_ = 1;
  static constexpr size_t default_num_heterochromatin_per_repeat_ = 1;
  static constexpr double default_initial_chromosome_separation_ = 1.0;
  static constexpr std::string_view default_initialization_type_string_ = "GRID";
  static constexpr std::string_view default_initialize_from_exo_filename_ = "HP1";
  static constexpr std::string_view default_initialize_from_dat_filename_ = "HP1_pos.dat";
  static constexpr std::string_view default_hilbert_centers_filename_ = "HP1_hilbert_centers.dat";
  static constexpr bool default_loadbalance_post_initialization_ = false;
  static constexpr double default_unit_cell_size_[3] = {10.0, 10.0, 10.0};
  static constexpr bool default_check_maximum_speed_pre_position_update_ = false;
  static constexpr double default_max_allowable_speed_ = std::numeric_limits<double>::max();

  // IO params
  static constexpr size_t default_io_frequency_ = 10;
  static constexpr size_t default_log_frequency_ = 10;
  static constexpr std::string_view default_output_filename_ = "HP1";
  static constexpr bool default_enable_continuation_if_available_ = true;

  // Control params
  static constexpr bool default_enable_chromatin_brownian_motion_ = true;
  static constexpr bool default_enable_backbone_springs_ = true;
  static constexpr bool default_enable_backbone_collision_ = true;
  static constexpr bool default_enable_backbone_n_body_hydrodynamics_ = true;
  static constexpr bool default_enable_crosslinkers_ = true;
  static constexpr bool default_enable_periphery_collision_ = true;
  static constexpr bool default_enable_periphery_hydrodynamics_ = true;
  static constexpr bool default_enable_periphery_binding_ = true;
  static constexpr bool default_enable_active_euchromatin_forces_ = true;

  // Brownian params
  static constexpr double default_brownian_kt_ = 1.0;

  // Backbone springs params
  static constexpr std::string_view default_backbone_spring_type_string_ = "HARMONIC";
  static constexpr double default_backbone_spring_constant_ = 100.0;
  static constexpr double default_backbone_spring_r0_ = 1.0;

  // Backbone collisions params
  static constexpr double default_backbone_excluded_volume_radius_ = 0.5;
  static constexpr double default_backbone_youngs_modulus_ = 1000.0;
  static constexpr double default_backbone_poissons_ratio_ = 0.3;

  // Backbone hydrodynamic params
  static constexpr double default_backbone_sphere_hydrodynamic_radius_ = 0.05;

  // Crosslinker params
  static constexpr std::string_view default_crosslinker_spring_type_string_ = "HARMONIC";
  static constexpr double default_crosslinker_kt_ = 1.0;
  static constexpr double default_crosslinker_spring_constant_ = 10.0;
  static constexpr double default_crosslinker_r0_ = 2.5;
  static constexpr double default_crosslinker_left_binding_rate_ = 1.0;
  static constexpr double default_crosslinker_right_binding_rate_ = 1.0;
  static constexpr double default_crosslinker_left_unbinding_rate_ = 1.0;
  static constexpr double default_crosslinker_right_unbinding_rate_ = 1.0;

  // Periphery hydro params
  static constexpr size_t default_hydro_update_frequency_ = 1;
  static constexpr bool default_check_maximum_periphery_overlap_ = false;
  static constexpr double default_maximum_allowed_periphery_overlap_ = 1e-6;
  static constexpr std::string_view default_periphery_hydro_shape_string_ = "SPHERE";
  static constexpr double default_periphery_hydro_radius_ = 5.0;
  static constexpr double default_periphery_hydro_axis_radius1_ = 5.0;
  static constexpr double default_periphery_hydro_axis_radius2_ = 5.0;
  static constexpr double default_periphery_hydro_axis_radius3_ = 5.0;
  static constexpr std::string_view default_periphery_hydro_quadrature_string_ = "GAUSS_LEGENDRE";
  static constexpr size_t default_periphery_hydro_spectral_order_ = 32;
  static constexpr size_t default_periphery_hydro_num_quadrature_points_ = 1000;
  static constexpr std::string_view default_periphery_hydro_quadrature_points_filename_ =
      "hp1_periphery_hydro_quadrature_points.dat";
  static constexpr std::string_view default_periphery_hydro_quadrature_weights_filename_ =
      "hp1_periphery_hydro_quadrature_weights.dat";
  static constexpr std::string_view default_periphery_hydro_quadrature_normals_filename_ =
      "hp1_periphery_hydro_quadrature_normals.dat";

  // Periphery collision params
  static constexpr std::string_view default_periphery_collision_shape_string_ = "SPHERE";
  static constexpr double default_periphery_collision_radius_ = 5.0;
  static constexpr double default_periphery_collision_axis_radius1_ = 5.0;
  static constexpr double default_periphery_collision_axis_radius2_ = 5.0;
  static constexpr double default_periphery_collision_axis_radius3_ = 5.0;
  static constexpr double default_periphery_collision_scale_factor_for_equilibriation_ = 2.0;
  static constexpr double default_periphery_collision_spring_constant_ = 1000.0;
  static constexpr bool default_periphery_collision_use_fast_approx_ = false;
  static constexpr bool default_shrink_periphery_over_time_ = false;
  static constexpr size_t default_periphery_collision_shrinkage_num_steps_ = 1000;
  static constexpr double default_periphery_collision_scale_factor_before_shrinking_ = 1.0;

  // Periphery binding params
  static constexpr double default_periphery_binding_rate_ = 1.0;
  static constexpr double default_periphery_unbinding_rate_ = 1.0;
  static constexpr double default_periphery_spring_constant_ = 1000.0;
  static constexpr double default_periphery_spring_r0_ = 1.0;
  static constexpr std::string_view default_periphery_bind_sites_type_string_ = "RANDOM";
  static constexpr size_t default_periphery_num_bind_sites_ = 1000;
  static constexpr std::string_view default_periphery_bind_site_locations_filename_ = "periphery_bind_sites.dat";

  // Active euchromatin forces params
  static constexpr double default_active_euchromatin_force_sigma_ = 1.0;
  static constexpr double default_active_euchromatin_force_kon_ = 1.0;
  static constexpr double default_active_euchromatin_force_koff_ = 1.0;

  // Neighbor list params
  static constexpr double default_skin_distance_ = 1.0;
  static constexpr bool default_force_neighborlist_update_ = false;
  static constexpr size_t default_force_neighborlist_update_nsteps_ = 10;
  static constexpr bool default_print_neighborlist_statistics_ = false;
  //@}
};  // class HP1

}  // namespace hp1

}  // namespace alens

}  // namespace mundy

///////////////////////////
// Main program          //
///////////////////////////
int main(int argc, char **argv) {
  // Initialize MPI
  stk::parallel_machine_init(&argc, &argv);
  Kokkos::initialize(argc, argv);
  Kokkos::print_configuration(std::cout);

  // Run the simulation using the given parameters
  mundy::alens::hp1::HP1().run(argc, argv);

  // Before exiting, sleep for some amount of time to force Kokkos to print better at the end.
  std::this_thread::sleep_for(std::chrono::milliseconds(stk::parallel_machine_rank(MPI_COMM_WORLD)));

  Kokkos::finalize();
  stk::parallel_machine_finalize();
  return 0;
}<|MERGE_RESOLUTION|>--- conflicted
+++ resolved
@@ -3573,18 +3573,10 @@
     }
 
     // Apply the RPY kernel from spheres to spheres
-<<<<<<< HEAD
-    mundy::alens::periphery::apply_rpy_kernel(DeviceExecutionSpace(), viscosity, sphere_positions, sphere_positions,
-                                              sphere_radii, sphere_radii, sphere_forces, sphere_velocities);
-    // mundy::alens::periphery::apply_stokes_kernel(DeviceExecutionSpace(), viscosity, sphere_positions,
-    // sphere_positions,
-    //                                              sphere_forces, sphere_velocities);
-=======
     mundy::alens::periphery::apply_rpyc_kernel(DeviceExecutionSpace(), viscosity, sphere_positions, sphere_positions,
                                                sphere_radii, sphere_radii, sphere_forces, sphere_velocities);
     // mundy::alens::periphery::apply_stokes_kernel(DeviceExecutionSpace(), viscosity, sphere_positions,
     // sphere_positions, sphere_forces, sphere_velocities);
->>>>>>> 40ac5fcb
 
     // If enabled, apply the correction for the no-slip boundary condition
     if (enable_periphery_hydrodynamics_) {
@@ -3600,13 +3592,8 @@
       Kokkos::deep_copy(surface_radii, 0.0);
 
       // Apply the RPY kernel from spheres to periphery
-<<<<<<< HEAD
-      mundy::alens::periphery::apply_rpy_kernel(DeviceExecutionSpace(), viscosity, sphere_positions, surface_positions,
-                                                sphere_radii, surface_radii, sphere_forces, surface_velocities);
-=======
       mundy::alens::periphery::apply_rpyc_kernel(DeviceExecutionSpace(), viscosity, sphere_positions, surface_positions,
                                                  sphere_radii, surface_radii, sphere_forces, surface_velocities);
->>>>>>> 40ac5fcb
       // mundy::alens::periphery::apply_stokes_kernel(DeviceExecutionSpace(), viscosity, sphere_positions,
       //                                              surface_positions, sphere_forces, surface_velocities);
 
