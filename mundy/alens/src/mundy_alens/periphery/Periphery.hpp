// @HEADER
// **********************************************************************************************************************
//
//                                          Mundy: Multi-body Nonlocal Dynamics
//                                           Copyright 2024 Flatiron Institute
//                                                 Author: Bryce Palmer
//
// Mundy is free software: you can redistribute it and/or modify it under the terms of the GNU General Public License
// as published by the Free Software Foundation, either version 3 of the License, or (at your option) any later version.
//
// Mundy is distributed in the hope that it will be useful, but WITHOUT ANY WARRANTY; without even the implied warranty
// of MERCHANTABILITY or FITNESS FOR A PARTICULAR PURPOSE. See the GNU General Public License for more details.
//
// You should have received a copy of the GNU General Public License along with Mundy. If not, see
// <https://www.gnu.org/licenses/>.
//
// **********************************************************************************************************************
// @HEADER

#ifndef MUNDY_ALENS_INCLUDE_MUNDY_ALENS_PERIPHERY_PERIPHERY_HPP_
#define MUNDY_ALENS_INCLUDE_MUNDY_ALENS_PERIPHERY_PERIPHERY_HPP_

/* This class evaluates the fluid flow on some points within the domain induced by the no-slip confition on the
periphery. We do so via storing the precomputed inverse of the self-interaction matrix. Ths class is in charge
of writing out that inverse if it doesn't already exist, reading it into memory if it does, evaluating the surface
forces induced by external flow on the surface (by evaluating f = M^{-1}u), and then evaluating the fluid flow at points
within the domain induced by these surface forces.

The periphery is described by a collection of nodes with inward-pointing surface normals and predefined quadrature
weights. We are not in charge of computing these quantities.

We will write this entire class with raw Kokkos.

Because the Periphery itself is only designed for smallish-scale problems (N<5000), we won't worry about distributing
the periphery across multiple devices. After all, a 5000x5000 matrix is only 200MB, which is small enough to fit on
a single GPU.


*/

// External
#include <fmt/format.h>  // for fmt::format

// C++ core
#include <algorithm>
#include <fstream>
#include <iostream>
#include <sstream>
#include <string>
#include <vector>

// Kokkos and Kokkos-Kernels
#include <KokkosBlas.hpp>
#include <KokkosBlas_gesv.hpp>
#include <Kokkos_Core.hpp>

// Mundy
#include <mundy_alens/periphery/Gauss_Legendre_Nodes_and_Weights.hpp>  // for Gauss_Legendre_Nodes_and_Weights
#include <mundy_core/throw_assert.hpp>                                 // for MUNDY_THROW_ASSERT
#include <mundy_math/Vector3.hpp>                                      // for mundy::math::Vector3
#define DOUBLE_ZERO 1.0e-12

namespace mundy {

namespace alens {

namespace periphery {

KOKKOS_INLINE_FUNCTION
double quake_inv_sqrt(double number) {
  double y = number;
  double x2 = y * 0.5;
  std::int64_t i = *(std::int64_t *)&y;
  // The magic number is for doubles is from https://cs.uwaterloo.ca/~m32rober/rsqrt.pdf
  i = 0x5fe6eb50c7b537a9 - (i >> 1);
  y = *(double *)&i;
  y = y * (1.5 - (x2 * y * y));  // 1st iteration
  //      y  = y * ( 1.5 - ( x2 * y * y ) );   // 2nd iteration, this can be removed (left out of respect for Quake)
  return y;
}


/// \brief Get the Gauss Legrandre-based quadrature weights, nodes, and normals for a sphere
///
/// Point order: 0 at northpole, then 2p+2 points per circle. the last at south pole
/// The north and south pole are not included in the nodesGL of Gauss-Legendre nodes.
/// We add those two points with weight = 0 manually.
/// total point = (p+1)(2p+2) + north/south pole = 2p^2+4p+4
void gen_sphere_quadrature(const int &order, const double &radius, std::vector<double> *const points_ptr,
                           std::vector<double> *const weights_ptr, std::vector<double> *const normals_ptr,
                           const bool include_poles = false, const bool invert = false) {
  MUNDY_THROW_REQUIRE(order >= 0, std::invalid_argument, "gen_sphere_quadrature: order must be non-negative.");
  MUNDY_THROW_REQUIRE(radius > 0, std::invalid_argument,
                      fmt::format("gen_sphere_quadrature: radius must be positive. The current value is {}", radius));
  MUNDY_THROW_REQUIRE(points_ptr != nullptr, std::invalid_argument,
                      "gen_sphere_quadrature: points_ptr must be non-null.");
  MUNDY_THROW_REQUIRE(weights_ptr != nullptr, std::invalid_argument,
                      "gen_sphere_quadrature: weights_ptr must be non-null.");
  MUNDY_THROW_REQUIRE(normals_ptr != nullptr, std::invalid_argument,
                      "gen_sphere_quadrature: normals_ptr must be non-null.");

  // Get references to the vectors
  std::vector<double> &points = *points_ptr;
  std::vector<double> &weights = *weights_ptr;
  std::vector<double> &normals = *normals_ptr;

  // Resize the vectors
  const int num_points = (order + 1) * (2 * order + 2) + (include_poles ? 2 : 0);
  points.resize(3 * num_points);
  weights.resize(num_points);
  normals.resize(3 * num_points);

  // Compute the Gauss-Legendre nodes and weights
  std::vector<double> nodes_gl;  // cos thetaj = tj
  std::vector<double> weights_gl;
  Gauss_Legendre_Nodes_and_Weights(order + 1u, nodes_gl, weights_gl);  // order+1 points, excluding the two poles

  // Calculate the grid cordinates with the [0, 0, 1] at the north pole and [0, 0, -1] at the south pole.
  if (include_poles) {
    // North pole:
    points[0] = 0;
    points[1] = 0;
    points[2] = 1;
    weights[0] = 0;
  }

  // Between north and south pole:
  // from north pole (1) to south pole (-1), picking the points from nodes_gl in reversed order
  constexpr double pi = Kokkos::numbers::pi_v<double>;
  const double weightfactor = radius * radius * 2 * pi / (2 * order + 2);
  for (int j = 0; j < order + 1; j++) {
    for (int k = 0; k < 2 * order + 2; k++) {
      const double costhetaj = nodes_gl[order - j];
      const double phik = 2 * pi * k / (2 * order + 2);
      const double sinthetaj = Kokkos::sqrt(1 - costhetaj * costhetaj);
      const int index = (j * (2 * order + 2)) + k + (include_poles ? 1 : 0);
      points[3 * index] = sinthetaj * Kokkos::cos(phik);
      points[3 * index + 1] = sinthetaj * Kokkos::sin(phik);
      points[3 * index + 2] = costhetaj;
      weights[index] = weightfactor * weights_gl[order - j];  // area element = sin thetaj
    }
  }

  if (include_poles) {
    // South pole:
    points[3 * (num_points - 1)] = 0;
    points[3 * (num_points - 1) + 1] = 0;
    points[3 * (num_points - 1) + 2] = -1;
    weights[num_points - 1] = 0;
  }

  // On the unit sphere, grid norms equal grid coordinates
  for (int i = 0; i < num_points; i++) {
    const double sign = invert ? -1 : 1;
    normals[3 * i] = sign * points[3 * i];
    normals[3 * i + 1] = sign * points[3 * i + 1];
    normals[3 * i + 2] = sign * points[3 * i + 2];
  }

  // Scale the points by the radius
  for (int i = 0; i < num_points; i++) {
    points[3 * i] *= radius;
    points[3 * i + 1] *= radius;
    points[3 * i + 2] *= radius;
  }
}

/// \brief Invert and LU decompose a dense square matrix of size n x n
///
/// \param space The execution space
/// \param[in & out] matrix The matrix to invert. On exit, the matrix is replaced with its LU decomposition
/// \param[out] M_inv The inverse of the matrix.
template <class ExecutionSpace, typename MatrixType1, typename MatrixType2>
void invert_matrix([[maybe_unused]] const ExecutionSpace &space, const MatrixType1 &matrix,
                   const MatrixType2 &matrix_inv) {
  static_assert(Kokkos::is_view<MatrixType1>::value && Kokkos::is_view<MatrixType2>::value,
                "The matrices must be a Kokkos::View");
  static_assert(std::is_same_v<typename MatrixType1::value_type, double> &&
                    std::is_same_v<typename MatrixType2::value_type, double>,
                "invert_matrix: The view must have 'double' as its value "
                "type");
  static_assert(MatrixType1::rank == 2 && MatrixType2::rank == 2,
                "invert_matrix: The view must have rank 2 (i.e., double**)");
  static_assert(std::is_same_v<typename MatrixType1::memory_space, typename MatrixType2::memory_space>,
                "invert_matrix: The matrices must have the same memory space");
  static_assert(std::is_same_v<typename MatrixType1::array_layout, typename MatrixType2::array_layout>,
                "invert_matrix: The matrices must have the same layout");

  // Check the input sizes
  const size_t matrix_size = matrix.extent(0);
  MUNDY_THROW_ASSERT(matrix.extent(1) == matrix_size, std::invalid_argument, "invert_matrix: matrix must be square.");
  MUNDY_THROW_ASSERT((matrix_inv.extent(0) == matrix_size) && (matrix_inv.extent(1) == matrix_size),
                     std::invalid_argument, "invert_matrix: matrix_inv must be the same size as the matrix to invert.");

  // Create a view to store the pivots
  Kokkos::View<int *, typename MatrixType1::array_layout, typename MatrixType1::memory_space> pivots("pivots",
                                                                                                     matrix_size);

  // Fill matrix_inv with the identity matrix
  Kokkos::deep_copy(matrix_inv, 0.0);
  Kokkos::parallel_for(
      "FillIdentity", Kokkos::RangePolicy<>(0, matrix_size), KOKKOS_LAMBDA(const size_t i) { matrix_inv(i, i) = 1.0; });

  // Solve the dense linear equation system M*X = I, which results in X = M^{-1}
  // On exist, M is replaced with its LU decomposition
  //           M_inv is replaced with the solution X = M^{-1}
  KokkosBlas::gesv(matrix, matrix_inv, pivots);
}

/// \brief Write a matrix to a human-readable text file
///
/// \param[in] filename The filename
/// \param[in] matrix_host The matrix to write (host)
template <typename MatrixType>
void write_matrix_to_file(const std::string &filename, const MatrixType &matrix_host) {
  static_assert(Kokkos::is_view<MatrixType>::value, "The matrix must be a Kokkos::View");
  static_assert(MatrixType::rank == 2, "write_matrix_to_file: The view must have rank 2 (i.e., double**)");
  static_assert(std::is_same_v<typename MatrixType::memory_space, Kokkos::HostSpace>,
                "write_matrix_to_file: The matrix must be in host memory");

  // Perform the write
  std::ofstream outfile(filename);
  if (!outfile) {
    std::cerr << "Failed to open file: " << filename << std::endl;
    return;
  }

  // Write the matrix to the file (space separated)
  // The first two lines are the number of rows and columns
  const size_t num_rows = matrix_host.extent(0);
  const size_t num_columns = matrix_host.extent(1);
  outfile << num_rows << std::endl;
  outfile << num_columns << std::endl;

  // Write matrix data with appropriate precision
  using ValueType = typename MatrixType::value_type;
  if constexpr (std::is_floating_point_v<ValueType>) {
    outfile << std::fixed << std::setprecision(std::numeric_limits<ValueType>::digits10 + 1);
  }
  for (size_t i = 0; i < num_rows; ++i) {
    for (size_t j = 0; j < num_columns; ++j) {
      outfile << matrix_host(i, j) << " ";
    }
    outfile << std::endl;
  }

  // Close the file
  outfile.close();
}

/// \brief Read a matrix from a human-readable text file
///
/// \param[in] filename The filename
/// \param[out] matrix_host The matrix to read (host)
template <typename MatrixType>
void read_matrix_from_file(const std::string &filename, const size_t expected_num_rows,
                           const size_t expected_num_columns, const MatrixType &matrix_host) {
  static_assert(Kokkos::is_view<MatrixType>::value, "The matrix must be a Kokkos::View");
  static_assert(MatrixType::rank == 2, "read_matrix_from_file: The view must have rank 2 (i.e., double**)");
  static_assert(std::is_same_v<typename MatrixType::memory_space, Kokkos::HostSpace>,
                "read_matrix_from_file: The matrix must be in host memory");

  // Read the matrix from a file
  std::ifstream infile(filename);
  if (!infile) {
    std::cerr << "Failed to open file: " << filename << std::endl;
    return;
  }

  // Parse the input
  size_t num_rows;
  size_t num_columns;
  if (!(infile >> num_rows) || !(infile >> num_columns)) {
    std::cerr << "Error reading matrix dimensions from file: " + filename << std::endl;
    return;
  }

  if ((num_rows != expected_num_rows) || (num_columns != expected_num_columns)) {
    std::cerr << "Matrix size mismatch: expected (" << expected_num_rows << ", " << expected_num_columns << "), got ("
              << num_rows << ", " << num_columns << ")" << std::endl;
    return;
  }
  for (size_t i = 0; i < num_rows; ++i) {
    for (size_t j = 0; j < num_columns; ++j) {
      if (!(infile >> matrix_host(i, j))) {
        std::cerr << "Failed to read matrix element at (" << i << ", " << j << ")" << std::endl;
        return;
      }
    }
  }

  // Close the file
  infile.close();
}

/// \brief Write a vector to a human readable text file
///
/// \param[in] filename The filename
/// \param[in] vector_host The vector to write (host)
template <typename VectorType>
void write_vector_to_file(const std::string &filename, const VectorType &vector_host) {
  static_assert(Kokkos::is_view<VectorType>::value, "The vector must be a Kokkos::View");
  static_assert(VectorType::rank == 1, "write_vector_to_file: The view must have rank 1 (i.e., double*)");
  static_assert(std::is_same_v<typename VectorType::memory_space, Kokkos::HostSpace>,
                "write_vector_to_file: The vector must be in host memory");

  // Perform the write
  std::ofstream outfile(filename);
  if (!outfile) {
    std::cerr << "Failed to open file: " << filename << std::endl;
    return;
  }

  // Write the vector to the file (space separated)
  // The first line is the number of elements
  const size_t num_elements = vector_host.extent(0);
  outfile << num_elements << std::endl;

  // Write vector data with appropriate precision
  using ValueType = typename VectorType::value_type;
  if constexpr (std::is_floating_point_v<ValueType>) {
    outfile << std::fixed << std::setprecision(std::numeric_limits<ValueType>::digits10 + 1);
  }

  for (size_t i = 0; i < num_elements; ++i) {
    outfile << vector_host(i) << std::endl;
  }

  // Close the file
  outfile.close();
}

/// \brief Read a vector from a file
///
/// \param[in] filename The filename
/// \param[out] vector_host The vector to read (host)
template <typename VectorType>
void read_vector_from_file(const std::string &filename, const size_t expected_num_elements,
                           const VectorType &vector_host) {
  static_assert(Kokkos::is_view<VectorType>::value, "The vector must be a Kokkos::View");
  static_assert(VectorType::rank == 1, "read_vector_from_file: The view must have rank 1 (i.e., double*)");
  static_assert(std::is_same_v<typename VectorType::memory_space, Kokkos::HostSpace>,
                "read_vector_from_file: The vector must be in host memory");

  // Read the vector from a file
  std::ifstream infile(filename);
  if (!infile) {
    std::cerr << "Failed to open file: " << filename << std::endl;
    return;
  }

  // Parse the input
  size_t num_elements;
  if (!(infile >> num_elements)) {
    std::cerr << "Error reading vector size from file: " + filename << std::endl;
    return;
  }

  if (num_elements != expected_num_elements) {
    std::cerr << "Vector size mismatch: expected " << expected_num_elements << ", got " << num_elements << std::endl;
    return;
  }

  for (size_t i = 0; i < num_elements; ++i) {
    if (!(infile >> vector_host(i))) {
      std::cerr << "Failed to read vector element at index " << i << std::endl;
      return;
    }
  }

  // Close the file
  infile.close();
}

// /// \brief Write a matrix to a file
// ///
// /// \param[in] filename The filename
// /// \param[in] matrix_host The matrix to write (host)
// template <typename ValueType, class Layout>
// void write_matrix_to_file(const std::string &filename,
//                           const Kokkos::View<ValueType **, Layout, Kokkos::HostSpace> &matrix_host) {
//   // Perform the write
//   std::ofstream outfile(filename, std::ios::binary);
//   if (!outfile) {
//     std::cerr << "Failed to open file: " << filename << std::endl;
//     return;
//   }

//   // Write the matrix to the file (using reinterpret_cast to map directly to binary data)
//   const size_t num_rows = matrix_host.extent(0);
//   const size_t num_columns = matrix_host.extent(1);
//   outfile.write(reinterpret_cast<const char *>(&num_rows), sizeof(size_t));
//   outfile.write(reinterpret_cast<const char *>(&num_columns), sizeof(size_t));
//   for (size_t i = 0; i < num_rows; ++i) {
//     for (size_t j = 0; j < num_columns; ++j) {
//       outfile.write(reinterpret_cast<const char *>(&matrix_host(i, j)), sizeof(ValueType));
//     }
//   }

//   // Close the file
//   outfile.close();
// }

// /// \brief Read a matrix from a file
// ///
// /// \param[in] filename The filename
// /// \param[out] matrix_host The matrix to read (host)
// template <typename ValueType, class Layout>
// void read_matrix_from_file(const std::string &filename, const size_t expected_num_rows,
//                            const size_t expected_num_columns,
//                            const Kokkos::View<ValueType **, Layout, Kokkos::HostSpace> &matrix_host) {
//   // Read the matrix from a file
//   std::ifstream infile(filename, std::ios::binary);
//   if (!infile) {
//     std::cerr << "Failed to open file: " << filename << std::endl;
//     return;
//   }

//   // Parse the input
//   size_t num_rows;
//   size_t num_columns;
//   infile.read(reinterpret_cast<char *>(&num_rows), sizeof(size_t));
//   infile.read(reinterpret_cast<char *>(&num_columns), sizeof(size_t));
//   if ((num_rows != expected_num_rows) || (num_columns != expected_num_columns)) {
//     std::cerr << "Matrix size mismatch: expected (" << expected_num_rows << ", " << expected_num_columns << "), got
//     ("
//               << num_rows << ", " << num_columns << ")" << std::endl;
//     return;
//   }
//   for (size_t i = 0; i < num_rows; ++i) {
//     for (size_t j = 0; j < num_columns; ++j) {
//       infile.read(reinterpret_cast<char *>(&matrix_host(i, j)), sizeof(ValueType));
//     }
//   }
// }

// /// \brief Write a vector to a file
// ///
// /// \param[in] filename The filename
// /// \param[in] vector_host The vector to write (host)
// template <typename VectorDataType, class Layout>
// void write_vector_to_file(const std::string &filename,
//                           const Kokkos::View<VectorDataType *, Layout, Kokkos::HostSpace> &vector_host) {
//   // Perform the write
//   std::ofstream outfile(filename, std::ios::binary);
//   if (!outfile) {
//     std::cerr << "Failed to open file: " << filename << std::endl;
//     return;
//   }

//   // Write the vector to the file (using reinterpret_cast to map directly to binary data)
//   const size_t num_elements = vector_host.extent(0);
//   outfile.write(reinterpret_cast<const char *>(&num_elements), sizeof(size_t));
//   for (size_t i = 0; i < num_elements; ++i) {
//     outfile.write(reinterpret_cast<const char *>(&vector_host(i)), sizeof(VectorDataType));
//   }

//   // Close the file
//   outfile.close();
// }

// /// \brief Read a vector from a file
// ///
// /// \param[in] filename The filename
// /// \param[out] vector_host The vector to read (host)
// template <typename VectorDataType, class Layout>
// void read_vector_from_file(const std::string &filename, const size_t expected_num_elements,
//                            const Kokkos::View<VectorDataType *, Layout, Kokkos::HostSpace> &vector_host) {
//   // Read the vector from a file
//   std::ifstream infile(filename, std::ios::binary);
//   if (!infile) {
//     std::cerr << "Failed to open file: " << filename << std::endl;
//     return;
//   }

//   // Parse the input
//   size_t num_elements;
//   infile.read(reinterpret_cast<char *>(&num_elements), sizeof(size_t));
//   if (num_elements != expected_num_elements) {
//     std::cerr << "Vector size mismatch: expected " << expected_num_elements << ", got " << num_elements << std::endl;
//     return;
//   }
//   for (size_t i = 0; i < num_elements; ++i) {
//     infile.read(reinterpret_cast<char *>(&vector_host(i)), sizeof(VectorDataType));
//   }

//   // Close the file
//   infile.close();
// }

template <class Space>
struct VelocityReducer {
 public:
  // Required
  typedef VelocityReducer reducer;
  typedef mundy::math::Vector3<double> value_type;
  typedef Kokkos::View<value_type *, Space, Kokkos::MemoryUnmanaged> result_view_type;

 private:
  value_type &value;

 public:
  KOKKOS_INLINE_FUNCTION
  VelocityReducer(value_type &value_) : value(value_) {
  }

  // Required
  KOKKOS_INLINE_FUNCTION
  void join(value_type &dest, const value_type &src) const {
    dest += src;
  }

  KOKKOS_INLINE_FUNCTION
  void init(value_type &val) const {
    val.set(0.0, 0.0, 0.0);
  }

  KOKKOS_INLINE_FUNCTION
  value_type &reference() const {
    return value;
  }

  KOKKOS_INLINE_FUNCTION
  result_view_type view() const {
    return result_view_type(&value, 1);
  }

  KOKKOS_INLINE_FUNCTION
  bool references_scalar() const {
    return true;
  }
};

template <typename Func>
struct VelocityKernelThreadReductionFunctor {
  KOKKOS_INLINE_FUNCTION
  VelocityKernelThreadReductionFunctor(const Func &compute_velocity_contribution, const int t)
      : compute_velocity_contribution_(compute_velocity_contribution), t_(t) {
  }

  KOKKOS_INLINE_FUNCTION
  void operator()(const int s, mundy::math::Vector3<double> &v_accum) const {
    // Call the custom operation to compute the contribution
    compute_velocity_contribution_(t_, s, v_accum[0], v_accum[1], v_accum[2]);
  }

  const Func compute_velocity_contribution_;
  const int t_;
};

template <int panel_size, typename ExecutionSpace, typename Func>
struct VelocityKernelTeamFunctor {
  using TeamMemberType = typename Kokkos::TeamPolicy<ExecutionSpace>::member_type;

  KOKKOS_INLINE_FUNCTION
  VelocityKernelTeamFunctor(const TeamMemberType &team_member, const Func &compute_velocity_contribution,
                            const int panel_start, const int num_source_points,
                            Kokkos::Array<double, panel_size> &local_vx, Kokkos::Array<double, panel_size> &local_vy,
                            Kokkos::Array<double, panel_size> &local_vz)
      : team_member_(team_member),
        compute_velocity_contribution_(compute_velocity_contribution),
        panel_start_(panel_start),
        num_source_points_(num_source_points),
        local_vx_(local_vx),
        local_vy_(local_vy),
        local_vz_(local_vz) {
  }

  KOKKOS_FUNCTION
  void operator()(const int t) const {
    mundy::math::Vector3<double> v_sum = {0.0, 0.0, 0.0};

    // Loop over all source points
    Kokkos::parallel_reduce(Kokkos::ThreadVectorRange(team_member_, num_source_points_),
                            VelocityKernelThreadReductionFunctor<Func>(compute_velocity_contribution_, t),
                            VelocityReducer<ExecutionSpace>(v_sum));

    // Store the results in the local arrays
    local_vx_[t - panel_start_] = v_sum[0];
    local_vy_[t - panel_start_] = v_sum[1];
    local_vz_[t - panel_start_] = v_sum[2];
  }

  const TeamMemberType &team_member_;
  const Func compute_velocity_contribution_;
  const int panel_start_;
  const int num_source_points_;
  Kokkos::Array<double, panel_size> &local_vx_;
  Kokkos::Array<double, panel_size> &local_vy_;
  Kokkos::Array<double, panel_size> &local_vz_;
};

template <int panel_size, typename VectorType>
struct VelocityKernelTeamTeamAccumulator {
  KOKKOS_INLINE_FUNCTION
  VelocityKernelTeamTeamAccumulator(const VectorType &target_velocities,                //
                                    const Kokkos::Array<double, panel_size> &local_vx,  //
                                    const Kokkos::Array<double, panel_size> &local_vy,  //
                                    const Kokkos::Array<double, panel_size> &local_vz,  //
                                    const int panel_start,                              //
                                    const int panel_end)
      : target_velocities_(target_velocities),
        local_vx_(local_vx),
        local_vy_(local_vy),
        local_vz_(local_vz),
        panel_start_(panel_start),
        panel_end_(panel_end) {
  }

  KOKKOS_INLINE_FUNCTION
  void operator()() const {
    for (int t = panel_start_; t < panel_end_; ++t) {
      Kokkos::atomic_add(&target_velocities_(3 * t + 0), local_vx_[t - panel_start_]);
      Kokkos::atomic_add(&target_velocities_(3 * t + 1), local_vy_[t - panel_start_]);
      Kokkos::atomic_add(&target_velocities_(3 * t + 2), local_vz_[t - panel_start_]);
    }
  }

  static_assert(Kokkos::is_view<VectorType>::value,
                "VelocityKernelTeamTeamAccumulator: target_velocities must be a "
                "Kokkos::View.");
  static_assert(VectorType::rank == 1, "VelocityKernelTeamTeamAccumulator: target_velocities must be rank 1.");
  static_assert(std::is_same_v<typename VectorType::value_type, double>,
                "VelocityKernelTeamTeamAccumulator: target_velocities must have double as its value type.");

  const VectorType target_velocities_;
  const Kokkos::Array<double, panel_size> &local_vx_;
  const Kokkos::Array<double, panel_size> &local_vy_;
  const Kokkos::Array<double, panel_size> &local_vz_;
  const int panel_start_;
  const int panel_end_;
};

template <int panel_size, class ExecutionSpace, typename VectorType, typename Func>
void panelize_velocity_kernel_over_target_points([[maybe_unused]] const ExecutionSpace &space,  //
                                                 int num_target_points,                         //
                                                 int num_source_points,                         //
                                                 const VectorType target_velocities,            //
                                                 const Func &compute_velocity_contribution) {
  static_assert(Kokkos::is_view<VectorType>::value,
                "panelize_velocity_kernel_over_target_points: target_velocities must be a "
                "Kokkos::View.");
  static_assert(VectorType::rank == 1,
                "panelize_velocity_kernel_over_target_points: target_velocities must be rank 1.");
  static_assert(std::is_same_v<typename VectorType::value_type, double>,
                "panelize_velocity_kernel_over_target_points: target_velocities must have double as its value type.");

  int num_panels = (num_target_points + panel_size - 1) / panel_size;

  // Define the team policy with the number of panels
  using team_policy = Kokkos::TeamPolicy<ExecutionSpace>;
  Kokkos::parallel_for(
      "Panalize_Target_Points", team_policy(num_panels, Kokkos::AUTO),
      KOKKOS_LAMBDA(const team_policy::member_type &team_member) {
        const int panel_start = team_member.league_rank() * panel_size;
        const int panel_end =
            (panel_start + panel_size) > num_target_points ? num_target_points : (panel_start + panel_size);

        // Local accumulation arrays for each target point in the panel
        Kokkos::Array<double, panel_size> local_vx = {0.0};
        Kokkos::Array<double, panel_size> local_vy = {0.0};
        Kokkos::Array<double, panel_size> local_vz = {0.0};

        // Loop over each target point in the panel
        Kokkos::parallel_for(Kokkos::TeamThreadRange(team_member, panel_start, panel_end),
                             VelocityKernelTeamFunctor<panel_size, ExecutionSpace, Func>(
                                 team_member, compute_velocity_contribution, panel_start, num_source_points, local_vx,
                                 local_vy, local_vz));

        // After processing, update the global output using a single thread per team
        Kokkos::single(Kokkos::PerTeam(team_member),
                       VelocityKernelTeamTeamAccumulator<panel_size, VectorType>(target_velocities, local_vx, local_vy,
                                                                                 local_vz, panel_start, panel_end));
      });
}

/// \brief Apply the stokes kernel to map source forces to target velocities: u_target += M f_source
///
/// \param space The execution space
/// \param[in] viscosity The viscosity
/// \param[in] source_positions The positions of the source points (size num_source_points x 3)
/// \param[in] target_positions The positions of the target points (size num_target_points x 3)
/// \param[in] source_forces The source values (size num_source_points x 3)
/// \param[out] target_values The target values (size num_target_points x 3)
template <class ExecutionSpace, typename SourcePosVectorType, typename TargetPosVectorType,
          typename SourceForceVectorType, typename TargetVelocityVectorType>
void apply_stokes_kernel([[maybe_unused]] const ExecutionSpace &space,  //
                         const double viscosity,                        //
                         const SourcePosVectorType &source_positions,   //
                         const TargetPosVectorType &target_positions,   //
                         const SourceForceVectorType &source_forces,    //
                         const TargetVelocityVectorType &target_velocities) {
  static_assert(Kokkos::is_view<SourcePosVectorType>::value && Kokkos::is_view<TargetPosVectorType>::value &&
                    Kokkos::is_view<SourceForceVectorType>::value && Kokkos::is_view<TargetVelocityVectorType>::value,
                "apply_stokes_kernel: The input vectors must be a Kokkos::View.");
  static_assert(SourcePosVectorType::rank == 1 && TargetPosVectorType::rank == 1 && SourceForceVectorType::rank == 1 &&
                    TargetVelocityVectorType::rank == 1,
                "apply_stokes_kernel: The input vectors must be rank 1.");
  static_assert(std::is_same_v<typename SourcePosVectorType::value_type, double> &&
                    std::is_same_v<typename TargetPosVectorType::value_type, double> &&
                    std::is_same_v<typename SourceForceVectorType::value_type, double> &&
                    std::is_same_v<typename TargetVelocityVectorType::value_type, double>,
                "apply_stokes_kernel: The input vectors must have 'double' as their value type.");
  static_assert(
      std::is_same_v<typename SourcePosVectorType::memory_space, typename TargetPosVectorType::memory_space> &&
          std::is_same_v<typename SourcePosVectorType::memory_space, typename SourceForceVectorType::memory_space> &&
          std::is_same_v<typename SourcePosVectorType::memory_space, typename TargetVelocityVectorType::memory_space>,
      "apply_stokes_kernel: The input vectors must have the same memory space.");

  const size_t num_source_points = source_positions.extent(0) / 3;
  const size_t num_target_points = target_positions.extent(0) / 3;
  MUNDY_THROW_ASSERT(source_forces.extent(0) == 3 * num_source_points, std::invalid_argument,
                     "apply_stokes_kernel: source_forces must have size 3 * num_source_points.");
  MUNDY_THROW_ASSERT(target_velocities.extent(0) == 3 * num_target_points, std::invalid_argument,
                     "apply_stokes_kernel: target_velocities must have size 3 * num_target_points.");

  // Launch the parallel kernel
  const double scale_factor = 1.0 / (8.0 * M_PI * viscosity);

  auto stokes_computation =
      KOKKOS_LAMBDA(const size_t t, const size_t s, double &vx_accum, double &vy_accum, double &vz_accum) {
    // Compute the distance vector
    const double dx = target_positions(3 * t + 0) - source_positions(3 * s + 0);
    const double dy = target_positions(3 * t + 1) - source_positions(3 * s + 1);
    const double dz = target_positions(3 * t + 2) - source_positions(3 * s + 2);

    const double fx = source_forces(3 * s + 0);
    const double fy = source_forces(3 * s + 1);
    const double fz = source_forces(3 * s + 2);

    const double r2 = dx * dx + dy * dy + dz * dz;
<<<<<<< HEAD
    const double rinv = r2 < DOUBLE_ZERO ? 0.0 : quake_inv_sqrt(r2);
=======
    const double rinv = r2 < DOUBLE_ZERO ? 0.0 : 1.0 / Kokkos::sqrt(r2);
>>>>>>> 40ac5fcb
    const double rinv3 = rinv * rinv * rinv;

    const double f_dot_r = fx * dx + fy * dy + fz * dz;
    const double scale_factor_rinv3 = scale_factor * rinv3;

    // Accumulate velocity contribution to local variables
    vx_accum += scale_factor_rinv3 * (r2 * fx + dx * f_dot_r);
    vy_accum += scale_factor_rinv3 * (r2 * fy + dy * f_dot_r);
    vz_accum += scale_factor_rinv3 * (r2 * fz + dz * f_dot_r);
  };

<<<<<<< HEAD
  panelize_velocity_kernel_over_target_points<32>(space, num_target_points, num_source_points, target_velocities,
=======
  panelize_velocity_kernel_over_target_points<128>(space, num_target_points, num_source_points, target_velocities,
>>>>>>> 40ac5fcb
                                                   stokes_computation);
}

/// \brief Apply the stokes kernel to map source forces to target velocities: u_target += M f_source
///
/// \param space The execution space
/// \param[in] viscosity The viscosity
/// \param[in] source_positions The positions of the source points (size num_source_points x 3)
/// \param[in] target_positions The positions of the target points (size num_target_points x 3)
/// \param[in] source_forces The source values (size num_source_points x 3)
/// \param[out] target_values The target values (size num_target_points x 3)
template <class ExecutionSpace, typename SourcePosVectorType, typename TargetPosVectorType,
          typename SourceForceVectorType, typename SourceWeightVectorType, typename TargetVelocityVectorType>
void apply_weighted_stokes_kernel([[maybe_unused]] const ExecutionSpace &space,  //
                                  const double viscosity,                        //
                                  const SourcePosVectorType &source_positions,   //
                                  const TargetPosVectorType &target_positions,   //
                                  const SourceForceVectorType &source_forces,    //
                                  const SourceWeightVectorType &source_weights,  //
                                  const TargetVelocityVectorType &target_velocities) {
  static_assert(Kokkos::is_view<SourcePosVectorType>::value && Kokkos::is_view<TargetPosVectorType>::value &&
                    Kokkos::is_view<SourceForceVectorType>::value && Kokkos::is_view<SourceWeightVectorType>::value &&
                    Kokkos::is_view<TargetVelocityVectorType>::value,
                "apply_stokes_kernel: The input vectors must be a Kokkos::View.");
  static_assert(SourcePosVectorType::rank == 1 && TargetPosVectorType::rank == 1 && SourceForceVectorType::rank == 1 &&
                    SourceWeightVectorType::rank == 1 && TargetVelocityVectorType::rank == 1,
                "apply_stokes_kernel: The input vectors must be rank 1.");
  static_assert(std::is_same_v<typename SourcePosVectorType::value_type, double> &&
                    std::is_same_v<typename TargetPosVectorType::value_type, double> &&
                    std::is_same_v<typename SourceForceVectorType::value_type, double> &&
                    std::is_same_v<typename SourceWeightVectorType::value_type, double> &&
                    std::is_same_v<typename TargetVelocityVectorType::value_type, double>,
                "apply_stokes_kernel: The input vectors must have 'double' as their value type.");
  static_assert(
      std::is_same_v<typename SourcePosVectorType::memory_space, typename TargetPosVectorType::memory_space> &&
          std::is_same_v<typename SourcePosVectorType::memory_space, typename SourceForceVectorType::memory_space> &&
          std::is_same_v<typename SourcePosVectorType::memory_space, typename SourceWeightVectorType::memory_space> &&
          std::is_same_v<typename SourcePosVectorType::memory_space, typename TargetVelocityVectorType::memory_space>,
      "apply_stokes_kernel: The input vectors must have the same memory space.");

  const size_t num_source_points = source_positions.extent(0) / 3;
  const size_t num_target_points = target_positions.extent(0) / 3;
  MUNDY_THROW_ASSERT(source_forces.extent(0) == 3 * num_source_points, std::invalid_argument,
                     "apply_stokes_kernel: source_forces must have size 3 * num_source_points.");
  MUNDY_THROW_ASSERT(target_velocities.extent(0) == 3 * num_target_points, std::invalid_argument,
                     "apply_stokes_kernel: target_velocities must have size 3 * num_target_points.");
  MUNDY_THROW_ASSERT(source_weights.extent(0) == num_source_points, std::invalid_argument,
                     "apply_stokes_kernel: source_weights must have size num_source_points.");

  // Launch the parallel kernel
  const double scale_factor = 1.0 / (8.0 * M_PI * viscosity);
  auto weighted_stokes_computation =
      KOKKOS_LAMBDA(const size_t t, const size_t s, double &vx_accum, double &vy_accum, double &vz_accum) {
    // Compute the distance vector
    const double dx = target_positions(3 * t + 0) - source_positions(3 * s + 0);
    const double dy = target_positions(3 * t + 1) - source_positions(3 * s + 1);
    const double dz = target_positions(3 * t + 2) - source_positions(3 * s + 2);

    const double fx = source_forces(3 * s + 0) * source_weights(s);
    const double fy = source_forces(3 * s + 1) * source_weights(s);
    const double fz = source_forces(3 * s + 2) * source_weights(s);

    // const double r2 = dx * dx + dy * dy + dz * dz;
    // const double rinv = r2 < DOUBLE_ZERO ? 0.0 : quake_inv_sqrt(r2);
    // const double rinv3 = rinv * rinv * rinv;

    // const double inner_prod = fx * dx + fy * dy + fz * dz;
    // const double scale_factor_rinv3 = scale_factor * rinv3;

    // // Accumulate velocity contribution to local variables
    // vx_accum += scale_factor_rinv3 * (r2 * fx + dx * inner_prod);
    // vy_accum += scale_factor_rinv3 * (r2 * fy + dy * inner_prod);
    // vz_accum += scale_factor_rinv3 * (r2 * fz + dz * inner_prod);

    const double r2 = dx * dx + dy * dy + dz * dz;
<<<<<<< HEAD
    const double rinv = r2 < DOUBLE_ZERO ? 0.0 : quake_inv_sqrt(r2);
=======
    const double rinv = r2 < DOUBLE_ZERO ? 0.0 : 1.0 / Kokkos::sqrt(r2);
>>>>>>> 40ac5fcb
    const double rinv2 = rinv * rinv;

    const double f_dot_r_rinv2 = (fx * dx + fy * dy + fz * dz) * rinv2;
    const double scale_factor_rinv = scale_factor * rinv;

    // Accumulate velocity contribution to local variables
    vx_accum += scale_factor_rinv * (fx + dx * f_dot_r_rinv2);
    vy_accum += scale_factor_rinv * (fy + dy * f_dot_r_rinv2);
    vz_accum += scale_factor_rinv * (fz + dz * f_dot_r_rinv2);
  };

<<<<<<< HEAD
  panelize_velocity_kernel_over_target_points<32>(space, num_target_points, num_source_points, target_velocities,
=======
  panelize_velocity_kernel_over_target_points<128>(space, num_target_points, num_source_points, target_velocities,
>>>>>>> 40ac5fcb
                                                   weighted_stokes_computation);
}

/// \brief Apply the RPY kernel to map source forces to target velocities: u_target += M f_source
///
/// Note, this does not include self-interaction. If that is desired simply add 1/(6 pi mu) * f to u
///
/// \param space The execution space
/// \param[in] viscosity The viscosity
/// \param[in] source_positions The positions of the source points (size num_source_points x 3)
/// \param[in] target_positions The positions of the target points (size num_target_points x 3)
/// \param[in] source_forces The source values (size num_source_points x 3)
/// \param[out] target_values The target values (size num_target_points x 3)
template <class ExecutionSpace, typename SourcePosVectorType, typename TargetPosVectorType,
          typename SourceRadiusVectorType, typename TargetRadiusVectorType, typename SourceForceVectorType,
          typename TargetVelocityVectorType>
void apply_rpy_kernel([[maybe_unused]] const ExecutionSpace &space,  //
                      const double viscosity,                        //
                      const SourcePosVectorType &source_positions,   //
                      const TargetPosVectorType &target_positions,   //
                      const SourceRadiusVectorType &source_radii,    //
                      const TargetRadiusVectorType &target_radii,    //
                      const SourceForceVectorType &source_forces,    //
                      const TargetVelocityVectorType &target_velocities) {
  static_assert(Kokkos::is_view<SourcePosVectorType>::value && Kokkos::is_view<TargetPosVectorType>::value &&
                    Kokkos::is_view<SourceRadiusVectorType>::value && Kokkos::is_view<TargetRadiusVectorType>::value &&
                    Kokkos::is_view<SourceForceVectorType>::value && Kokkos::is_view<TargetVelocityVectorType>::value,
                "apply_rpy_kernel: The input vectors must be a Kokkos::View.");
  static_assert(SourcePosVectorType::rank == 1 && TargetPosVectorType::rank == 1 && SourceRadiusVectorType::rank == 1 &&
                    TargetRadiusVectorType::rank == 1 && SourceForceVectorType::rank == 1 &&
                    TargetVelocityVectorType::rank == 1,
                "apply_rpy_kernel: The input vectors must be rank 1.");
  static_assert(std::is_same_v<typename SourcePosVectorType::value_type, double> &&
                    std::is_same_v<typename TargetPosVectorType::value_type, double> &&
                    std::is_same_v<typename SourceRadiusVectorType::value_type, double> &&
                    std::is_same_v<typename TargetRadiusVectorType::value_type, double> &&
                    std::is_same_v<typename SourceForceVectorType::value_type, double> &&
                    std::is_same_v<typename TargetVelocityVectorType::value_type, double>,
                "apply_rpy_kernel: The input vectors must have 'double' as their value type.");
  static_assert(
      std::is_same_v<typename SourcePosVectorType::memory_space, typename TargetPosVectorType::memory_space> &&
          std::is_same_v<typename SourcePosVectorType::memory_space, typename SourceRadiusVectorType::memory_space> &&
          std::is_same_v<typename SourcePosVectorType::memory_space, typename TargetRadiusVectorType::memory_space> &&
          std::is_same_v<typename SourcePosVectorType::memory_space, typename SourceForceVectorType::memory_space> &&
          std::is_same_v<typename SourcePosVectorType::memory_space, typename TargetVelocityVectorType::memory_space>,
      "apply_rpy_kernel: The input vectors must have the same memory space.");

  const size_t num_source_points = source_positions.extent(0) / 3;
  const size_t num_target_points = target_positions.extent(0) / 3;
  MUNDY_THROW_ASSERT(source_forces.extent(0) == 3 * num_source_points, std::invalid_argument,
                     "apply_rpy_kernel: source_forces must have size 3 * num_source_points.");
  MUNDY_THROW_ASSERT(target_velocities.extent(0) == 3 * num_target_points, std::invalid_argument,
                     "apply_rpy_kernel: target_velocities must have size 3 * num_target_points.");
  MUNDY_THROW_ASSERT(source_radii.extent(0) == num_source_points, std::invalid_argument,
                     "apply_rpy_kernel: source_radii must have size num_source_points.");
  MUNDY_THROW_ASSERT(target_radii.extent(0) == num_target_points, std::invalid_argument,
                     "apply_rpy_kernel: target_radii must have size num_target_points.");

  // Launch the parallel kernel
  const double scale_factor = 1.0 / (8.0 * M_PI * viscosity);
  auto rpy_computation =
      KOKKOS_LAMBDA(const size_t t, const size_t s, double &vx_accum, double &vy_accum, double &vz_accum) {
    // Compute the distance vector
    const double dx = target_positions(3 * t + 0) - source_positions(3 * s + 0);
    const double dy = target_positions(3 * t + 1) - source_positions(3 * s + 1);
    const double dz = target_positions(3 * t + 2) - source_positions(3 * s + 2);

    const double fx = source_forces(3 * s + 0);
    const double fy = source_forces(3 * s + 1);
    const double fz = source_forces(3 * s + 2);
    const double a = source_radii(s);

    constexpr double one_over_three = 1.0 / 3.0;
    constexpr double one_over_six = 1.0 / 6.0;

    const double a2_over_three = one_over_three * a * a;
    const double r2 = dx * dx + dy * dy + dz * dz;
<<<<<<< HEAD
    const double rinv = r2 < DOUBLE_ZERO ? 0.0 : quake_inv_sqrt(r2);
=======
    const double rinv = r2 < DOUBLE_ZERO ? 0.0 : 1.0 / Kokkos::sqrt(r2);
>>>>>>> 40ac5fcb
    const double rinv3 = rinv * rinv * rinv;
    const double rinv5 = rinv * rinv * rinv3;
    const double fdotr = fx * dx + fy * dy + fz * dz;

    const double three_fdotr_rinv5 = 3.0 * fdotr * rinv5;
    const double cx = fx * rinv3 - three_fdotr_rinv5 * dx;
    const double cy = fy * rinv3 - three_fdotr_rinv5 * dy;
    const double cz = fz * rinv3 - three_fdotr_rinv5 * dz;

    const double fdotr_rinv3 = fdotr * rinv3;

    // Velocity
    const double v0 = scale_factor * (fx * rinv + dx * fdotr_rinv3 + a2_over_three * cx);
    const double v1 = scale_factor * (fy * rinv + dy * fdotr_rinv3 + a2_over_three * cy);
    const double v2 = scale_factor * (fz * rinv + dz * fdotr_rinv3 + a2_over_three * cz);

    // Laplacian
    const double lap0 = 2.0 * scale_factor * cx;
    const double lap1 = 2.0 * scale_factor * cy;
    const double lap2 = 2.0 * scale_factor * cz;

    // Apply the result
    const double lap_coeff = one_over_six * target_radii(t) * target_radii(t);
    vx_accum += v0 + lap_coeff * lap0;
    vy_accum += v1 + lap_coeff * lap1;
    vz_accum += v2 + lap_coeff * lap2;
  };

<<<<<<< HEAD
  panelize_velocity_kernel_over_target_points<32>(space, num_target_points, num_source_points, target_velocities,
                                                   rpy_computation);
=======
  panelize_velocity_kernel_over_target_points<128>(space, num_target_points, num_source_points, target_velocities,
                                                   rpy_computation);
}

/// \brief Apply the corrected RPY kernel to map source forces to target velocities: u_target += M f_source
///
/// Note, this does not include self-interaction. If that is desired simply add 1/(6 pi mu) * f to u
///
/// \param space The execution space
/// \param[in] viscosity The viscosity
/// \param[in] source_positions The positions of the source points (size num_source_points x 3)
/// \param[in] target_positions The positions of the target points (size num_target_points x 3)
/// \param[in] source_forces The source values (size num_source_points x 3)
/// \param[out] target_values The target values (size num_target_points x 3)
template <class ExecutionSpace, typename SourcePosVectorType, typename TargetPosVectorType,
          typename SourceRadiusVectorType, typename TargetRadiusVectorType, typename SourceForceVectorType,
          typename TargetVelocityVectorType>
void apply_rpyc_kernel([[maybe_unused]] const ExecutionSpace &space,  //
                       const double viscosity,                        //
                       const SourcePosVectorType &source_positions,   //
                       const TargetPosVectorType &target_positions,   //
                       const SourceRadiusVectorType &source_radii,    //
                       const TargetRadiusVectorType &target_radii,    //
                       const SourceForceVectorType &source_forces,    //
                       const TargetVelocityVectorType &target_velocities) {
  static_assert(Kokkos::is_view<SourcePosVectorType>::value && Kokkos::is_view<TargetPosVectorType>::value &&
                    Kokkos::is_view<SourceRadiusVectorType>::value && Kokkos::is_view<TargetRadiusVectorType>::value &&
                    Kokkos::is_view<SourceForceVectorType>::value && Kokkos::is_view<TargetVelocityVectorType>::value,
                "apply_rpyc_kernel: The input vectors must be a Kokkos::View.");
  static_assert(SourcePosVectorType::rank == 1 && TargetPosVectorType::rank == 1 && SourceRadiusVectorType::rank == 1 &&
                    TargetRadiusVectorType::rank == 1 && SourceForceVectorType::rank == 1 &&
                    TargetVelocityVectorType::rank == 1,
                "apply_rpyc_kernel: The input vectors must be rank 1.");
  static_assert(std::is_same_v<typename SourcePosVectorType::value_type, double> &&
                    std::is_same_v<typename TargetPosVectorType::value_type, double> &&
                    std::is_same_v<typename SourceRadiusVectorType::value_type, double> &&
                    std::is_same_v<typename TargetRadiusVectorType::value_type, double> &&
                    std::is_same_v<typename SourceForceVectorType::value_type, double> &&
                    std::is_same_v<typename TargetVelocityVectorType::value_type, double>,
                "apply_rpyc_kernel: The input vectors must have 'double' as their value type.");
  static_assert(
      std::is_same_v<typename SourcePosVectorType::memory_space, typename TargetPosVectorType::memory_space> &&
          std::is_same_v<typename SourcePosVectorType::memory_space, typename SourceRadiusVectorType::memory_space> &&
          std::is_same_v<typename SourcePosVectorType::memory_space, typename TargetRadiusVectorType::memory_space> &&
          std::is_same_v<typename SourcePosVectorType::memory_space, typename SourceForceVectorType::memory_space> &&
          std::is_same_v<typename SourcePosVectorType::memory_space, typename TargetVelocityVectorType::memory_space>,
      "apply_rpyc_kernel: The input vectors must have the same memory space.");

  const size_t num_source_points = source_positions.extent(0) / 3;
  const size_t num_target_points = target_positions.extent(0) / 3;
  MUNDY_THROW_ASSERT(source_forces.extent(0) == 3 * num_source_points, std::invalid_argument,
                     "apply_rpyc_kernel: source_forces must have size 3 * num_source_points.");
  MUNDY_THROW_ASSERT(target_velocities.extent(0) == 3 * num_target_points, std::invalid_argument,
                     "apply_rpyc_kernel: target_velocities must have size 3 * num_target_points.");
  MUNDY_THROW_ASSERT(source_radii.extent(0) == num_source_points, std::invalid_argument,
                     "apply_rpyc_kernel: source_radii must have size num_source_points.");
  MUNDY_THROW_ASSERT(target_radii.extent(0) == num_target_points, std::invalid_argument,
                     "apply_rpyc_kernel: target_radii must have size num_target_points.");

  // Launch the parallel kernel
  constexpr double one_over_eight = 1.0 / 8.0;
  constexpr double one_over_six = 1.0 / 6.0;
  constexpr double one_over_three = 1.0 / 3.0;
  constexpr double one_over_32 = 1.0 / 32.0;
  constexpr double inv_pi = 1.0 / Kokkos::numbers::pi_v<double>;
  const double inv_viscosity = 1.0 / viscosity;
  auto rpyc_computation =
      KOKKOS_LAMBDA(const size_t t, const size_t s, double &vx_accum, double &vy_accum, double &vz_accum) {
    // Compute the distance vector
    const double dx = target_positions(3 * t + 0) - source_positions(3 * s + 0);
    const double dy = target_positions(3 * t + 1) - source_positions(3 * s + 1);
    const double dz = target_positions(3 * t + 2) - source_positions(3 * s + 2);

    const double fx = source_forces(3 * s + 0);
    const double fy = source_forces(3 * s + 1);
    const double fz = source_forces(3 * s + 2);
    const double a = source_radii(s);
    const double b = target_radii(t);

    const double r2 = dx * dx + dy * dy + dz * dz;
    const double r = Kokkos::sqrt(r2);
    const double r3 = r * r2;
    const double rinv = r2 < DOUBLE_ZERO ? 0.0 : 1.0 / r;
    const double rinv2 = rinv * rinv;
    const double rinv3 = rinv2 * rinv;

    const double dx_hat = dx * rinv;
    const double dy_hat = dy * rinv;
    const double dz_hat = dz * rinv;

    const double f_dot_rhat = fx * dx_hat + fy * dy_hat + fz * dz_hat;

    if (a + b < r) {
      // If a + b < r, regular RPY
      // M = coeff * (tmp1 * I + tmp2 * r_hat outer r_hat)
      //   coeff = 1 / (8 pi mu r_norm)
      //   tmp1 = 1 + (a**2 + b**2) / (3 * r_norm**2)
      //   tmp2 = 1 - (a**2 + b**2) / (r_norm**2)
      //   r_hat = r / r_norm
      const double a2 = a * a;
      const double b2 = b * b;
      const double a2_plus_b2_rinv2 = (a2 + b2) * rinv2;
      const double scale_factor = one_over_eight * inv_pi * inv_viscosity * rinv;
      const double tmp1_scaled = scale_factor * (1. + a2_plus_b2_rinv2 * one_over_three);
      const double tmp2_scaled = scale_factor * (1. - a2_plus_b2_rinv2);
      vx_accum += tmp1_scaled * fx + tmp2_scaled * (f_dot_rhat * dx_hat);
      vy_accum += tmp1_scaled * fy + tmp2_scaled * (f_dot_rhat * dy_hat);
      vz_accum += tmp1_scaled * fz + tmp2_scaled * (f_dot_rhat * dz_hat);
    } else if (Kokkos::abs(a - b) < r && a > DOUBLE_ZERO && b > DOUBLE_ZERO) {
      // If neither radius is zero and if abs(a - b) < r < a + b, corrected RPY
      // M = 1/(6 pi mu a b) * (tmp1 I + tmp2 r_hat outer r_hat) f
      //  tmp1 = (16 r^3 (a + b) - ((a - b)^2 + 3 r^2)^2) / (32 r^3)
      //  tmp2 = 3 ((a - b)^2 - r^2)^2 / (32 r^3)
      //  r_hat = r / r_norm
      const double a_plus_b = a + b;
      const double a_minus_b = a - b;
      const double a_minus_b2 = a_minus_b * a_minus_b;
      const double tmp3 = a_minus_b2 + 3 * r2;
      const double tmp4 = a_minus_b2 - r2;

      const double scale_factor = one_over_six * inv_pi * inv_viscosity / (a * b);
      const double tmp1_scaled = scale_factor * (16.0 * r3 * a_plus_b - tmp3 * tmp3) * one_over_32 * rinv3;
      const double tmp2_scaled = scale_factor * 3.0 * tmp4 * tmp4 * one_over_32 * rinv3;

      vx_accum += tmp1_scaled * fx + tmp2_scaled * (f_dot_rhat * dx_hat);
      vy_accum += tmp1_scaled * fy + tmp2_scaled * (f_dot_rhat * dy_hat);
      vz_accum += tmp1_scaled * fz + tmp2_scaled * (f_dot_rhat * dz_hat);
    } else {
      //  if r < abs(a - b), Local drag
      // v = 1 / (6 pi mu max(a, b)) * f
      if (r2 < DOUBLE_ZERO) {
        // Skip self interaction
        return;
      }     
      
      const double max_a_b = Kokkos::max(a, b);
      const double scale_factor = one_over_six * inv_pi * inv_viscosity / max_a_b;
      vx_accum += scale_factor * fx;
      vy_accum += scale_factor * fy;
      vz_accum += scale_factor * fz;
    }
  };

  panelize_velocity_kernel_over_target_points<128>(space, num_target_points, num_source_points, target_velocities,
                                                   rpyc_computation);
>>>>>>> 40ac5fcb
}

/// \brief Apply the stokes double layer kernel with singularity subtraction) to map source forces to target velocities:
/// u_target += M (f_source + f_target)
///
/// \param space The execution space
/// \param[in] viscosity The viscosity
/// \param[in] num_source_points The number of source points
/// \param[in] num_target_points The number of target points
/// \param[in] source_positions The positions of the source points (size num_source_points * 3)
/// \param[in] target_positions The positions of the target points (size num_target_points * 3)
/// \param[in] source_normals The normals of the source points (size num_source_points * 3)
/// \param[in] quadrature_weights The quadrature weights (size num_source_points)
/// \param[in] source_forces The vector to apply the self-interaction matrix to (size num_nodes * 3)
/// \param[out] target_velocities The result of applying the self-interaction matrix to f (size num_nodes * 3)
template <class ExecutionSpace, typename SourcePosVectorType, typename TargetPosVectorType,
          typename SourceNormalVectorType, typename QuadratureWeightVectorType, typename SourceForceVectorType,
          typename TargetVelocityVectorType>
void apply_stokes_double_layer_kernel_ss([[maybe_unused]] const ExecutionSpace &space,          //
                                         const double viscosity,                                //
                                         const size_t num_source_points,                        //
                                         const size_t num_target_points,                        //
                                         const SourcePosVectorType &source_positions,           //
                                         const TargetPosVectorType &target_positions,           //
                                         const SourceNormalVectorType &source_normals,          //
                                         const QuadratureWeightVectorType &quadrature_weights,  //
                                         const SourceForceVectorType &source_forces,            //
                                         const TargetVelocityVectorType &target_velocities) {
  static_assert(Kokkos::is_view<SourcePosVectorType>::value && Kokkos::is_view<TargetPosVectorType>::value &&
                    Kokkos::is_view<SourceNormalVectorType>::value &&
                    Kokkos::is_view<QuadratureWeightVectorType>::value &&
                    Kokkos::is_view<SourceForceVectorType>::value && Kokkos::is_view<TargetVelocityVectorType>::value,
                "apply_stokes_double_layer_kernel_ss: The input vectors must be a Kokkos::View.");
  static_assert(SourcePosVectorType::rank == 1 && TargetPosVectorType::rank == 1 && SourceNormalVectorType::rank == 1 &&
                    QuadratureWeightVectorType::rank == 1 && SourceForceVectorType::rank == 1 &&
                    TargetVelocityVectorType::rank == 1,
                "apply_stokes_double_layer_kernel_ss: The input vectors must be rank 1.");
  static_assert(std::is_same_v<typename SourcePosVectorType::value_type, double> &&
                    std::is_same_v<typename TargetPosVectorType::value_type, double> &&
                    std::is_same_v<typename SourceNormalVectorType::value_type, double> &&
                    std::is_same_v<typename QuadratureWeightVectorType::value_type, double> &&
                    std::is_same_v<typename SourceForceVectorType::value_type, double> &&
                    std::is_same_v<typename TargetVelocityVectorType::value_type, double>,
                "apply_stokes_double_layer_kernel_ss: The input vectors must have 'double' as their value type.");
  static_assert(
      std::is_same_v<typename SourcePosVectorType::memory_space, typename TargetPosVectorType::memory_space> &&
          std::is_same_v<typename SourcePosVectorType::memory_space, typename SourceNormalVectorType::memory_space> &&
          std::is_same_v<typename SourcePosVectorType::memory_space,
                         typename QuadratureWeightVectorType::memory_space> &&
          std::is_same_v<typename SourcePosVectorType::memory_space, typename SourceForceVectorType::memory_space> &&
          std::is_same_v<typename SourcePosVectorType::memory_space, typename TargetVelocityVectorType::memory_space>,
      "apply_stokes_double_layer_kernel_ss: The input vectors must have the same memory space.");

  MUNDY_THROW_ASSERT(source_positions.extent(0) == 3 * num_source_points, std::invalid_argument,
                     "apply_stokes_double_layer_kernel_ss: source_positions must have size 3 * num_source_points.");
  MUNDY_THROW_ASSERT(target_positions.extent(0) == 3 * num_target_points, std::invalid_argument,
                     "apply_stokes_double_layer_kernel_ss: target_positions must have size 3 * num_target_points.");
  MUNDY_THROW_ASSERT(source_normals.extent(0) == 3 * num_source_points, std::invalid_argument,
                     "apply_stokes_double_layer_kernel_ss: source_normals must have size 3 * num_source_points.");
  MUNDY_THROW_ASSERT(quadrature_weights.extent(0) == num_source_points, std::invalid_argument,
                     "apply_stokes_double_layer_kernel_ss: quadrature_weights must have size num_source_points.");
  MUNDY_THROW_ASSERT(source_forces.extent(0) == 3 * num_source_points, std::invalid_argument,
                     "apply_stokes_double_layer_kernel_ss: source_forces must have size 3 * num_source_points.");
  MUNDY_THROW_ASSERT(target_velocities.extent(0) == 3 * num_target_points, std::invalid_argument,
                     "apply_stokes_double_layer_kernel_ss: target_velocities must have size 3 * num_target_points.");

  // Launch the parallel kernel
  const double scale_factor = 3.0 / (4.0 * M_PI * viscosity);
  auto stokes_double_layer_computation =
      KOKKOS_LAMBDA(const size_t t, const size_t s, double &vx_accum, double &vy_accum, double &vz_accum) {
    // Skip self-interaction
    if (t == s) {
      return;
    }

    // Compute the distance vector
    const double dx = target_positions(3 * t + 0) - source_positions(3 * s + 0);
    const double dy = target_positions(3 * t + 1) - source_positions(3 * s + 1);
    const double dz = target_positions(3 * t + 2) - source_positions(3 * s + 2);

    // Compute rinv5. If r is zero, set rinv5 to zero, effectively setting the diagonal of K to zero.
    const double dr2 = dx * dx + dy * dy + dz * dz;
<<<<<<< HEAD
    const double rinv = dr2 < DOUBLE_ZERO ? 0.0 : quake_inv_sqrt(dr2);
=======
    const double rinv = dr2 < DOUBLE_ZERO ? 0.0 : 1.0 / Kokkos::sqrt(dr2);
>>>>>>> 40ac5fcb
    const double rinv2 = rinv * rinv;
    const double rinv5 = rinv * rinv2 * rinv2;

    // Compute the double layer potential
    const double sxx =
        source_normals(3 * s + 0) * (source_forces(3 * s + 0) + source_forces(3 * t + 0)) * quadrature_weights(s);
    const double sxy =
        source_normals(3 * s + 0) * (source_forces(3 * s + 1) + source_forces(3 * t + 1)) * quadrature_weights(s);
    const double sxz =
        source_normals(3 * s + 0) * (source_forces(3 * s + 2) + source_forces(3 * t + 2)) * quadrature_weights(s);
    const double syx =
        source_normals(3 * s + 1) * (source_forces(3 * s + 0) + source_forces(3 * t + 0)) * quadrature_weights(s);
    const double syy =
        source_normals(3 * s + 1) * (source_forces(3 * s + 1) + source_forces(3 * t + 1)) * quadrature_weights(s);
    const double syz =
        source_normals(3 * s + 1) * (source_forces(3 * s + 2) + source_forces(3 * t + 2)) * quadrature_weights(s);
    const double szx =
        source_normals(3 * s + 2) * (source_forces(3 * s + 0) + source_forces(3 * t + 0)) * quadrature_weights(s);
    const double szy =
        source_normals(3 * s + 2) * (source_forces(3 * s + 1) + source_forces(3 * t + 1)) * quadrature_weights(s);
    const double szz =
        source_normals(3 * s + 2) * (source_forces(3 * s + 2) + source_forces(3 * t + 2)) * quadrature_weights(s);

    double coeff = sxx * dx * dx + syy * dy * dy + szz * dz * dz;
    coeff += (sxy + syx) * dx * dy;
    coeff += (sxz + szx) * dx * dz;
    coeff += (syz + szy) * dy * dz;
    coeff *= -scale_factor * rinv5;

    vx_accum += dx * coeff;
    vy_accum += dy * coeff;
    vz_accum += dz * coeff;
  };

<<<<<<< HEAD
  panelize_velocity_kernel_over_target_points<32>(space, num_target_points, num_source_points, target_velocities,
=======
  panelize_velocity_kernel_over_target_points<128>(space, num_target_points, num_source_points, target_velocities,
>>>>>>> 40ac5fcb
                                                   stokes_double_layer_computation);
}

/// \brief Apply the stokes double layer kernel to map source forces to target velocities: u_target += M f_source
///
/// \param space The execution space
/// \param[in] viscosity The viscosity
/// \param[in] num_source_points The number of source points
/// \param[in] num_target_points The number of target points
/// \param[in] source_positions The positions of the source points (size num_source_points * 3)
/// \param[in] target_positions The positions of the target points (size num_target_points * 3)
/// \param[in] source_normals The normals of the source points (size num_source_points * 3)
/// \param[in] quadrature_weights The quadrature weights (size num_source_points)
/// \param[in] source_forces The vector to apply the self-interaction matrix to (size num_nodes * 3)
/// \param[out] target_velocities The result of applying the self-interaction matrix to f (size num_nodes * 3)
template <class ExecutionSpace, typename SourcePosVectorType, typename TargetPosVectorType,
          typename SourceNormalVectorType, typename QuadratureWeightVectorType, typename SourceForceVectorType,
          typename TargetVelocityVectorType>
void apply_stokes_double_layer_kernel([[maybe_unused]] const ExecutionSpace &space,          //
                                      const double viscosity,                                //
                                      const size_t num_source_points,                        //
                                      const size_t num_target_points,                        //
                                      const SourcePosVectorType &source_positions,           //
                                      const TargetPosVectorType &target_positions,           //
                                      const SourceNormalVectorType &source_normals,          //
                                      const QuadratureWeightVectorType &quadrature_weights,  //
                                      const SourceForceVectorType &source_forces,            //
                                      const TargetVelocityVectorType &target_velocities) {
  static_assert(Kokkos::is_view<SourcePosVectorType>::value && Kokkos::is_view<TargetPosVectorType>::value &&
                    Kokkos::is_view<SourceNormalVectorType>::value &&
                    Kokkos::is_view<QuadratureWeightVectorType>::value &&
                    Kokkos::is_view<SourceForceVectorType>::value && Kokkos::is_view<TargetVelocityVectorType>::value,
                "apply_stokes_double_layer_kernel: The input vectors must be a Kokkos::View.");
  static_assert(SourcePosVectorType::rank == 1 && TargetPosVectorType::rank == 1 && SourceNormalVectorType::rank == 1 &&
                    QuadratureWeightVectorType::rank == 1 && SourceForceVectorType::rank == 1 &&
                    TargetVelocityVectorType::rank == 1,
                "apply_stokes_double_layer_kernel: The input vectors must be rank 1.");
  static_assert(std::is_same_v<typename SourcePosVectorType::value_type, double> &&
                    std::is_same_v<typename TargetPosVectorType::value_type, double> &&
                    std::is_same_v<typename SourceNormalVectorType::value_type, double> &&
                    std::is_same_v<typename QuadratureWeightVectorType::value_type, double> &&
                    std::is_same_v<typename SourceForceVectorType::value_type, double> &&
                    std::is_same_v<typename TargetVelocityVectorType::value_type, double>,
                "apply_stokes_double_layer_kernel: The input vectors must have 'double' as their value type.");
  static_assert(
      std::is_same_v<typename SourcePosVectorType::memory_space, typename TargetPosVectorType::memory_space> &&
          std::is_same_v<typename SourcePosVectorType::memory_space, typename SourceNormalVectorType::memory_space> &&
          std::is_same_v<typename SourcePosVectorType::memory_space,
                         typename QuadratureWeightVectorType::memory_space> &&
          std::is_same_v<typename SourcePosVectorType::memory_space, typename SourceForceVectorType::memory_space> &&
          std::is_same_v<typename SourcePosVectorType::memory_space, typename TargetVelocityVectorType::memory_space>,
      "apply_stokes_double_layer_kernel: The input vectors must have the same memory space.");

  MUNDY_THROW_ASSERT(source_positions.extent(0) == 3 * num_source_points, std::invalid_argument,
                     "apply_stokes_double_layer_kernel: source_positions must have size 3 * num_source_points.");
  MUNDY_THROW_ASSERT(target_positions.extent(0) == 3 * num_target_points, std::invalid_argument,
                     "apply_stokes_double_layer_kernel: target_positions must have size 3 * num_target_points.");
  MUNDY_THROW_ASSERT(source_normals.extent(0) == 3 * num_source_points, std::invalid_argument,
                     "apply_stokes_double_layer_kernel: source_normals must have size 3 * num_source_points.");
  MUNDY_THROW_ASSERT(quadrature_weights.extent(0) == num_source_points, std::invalid_argument,
                     "apply_stokes_double_layer_kernel: quadrature_weights must have size num_source_points.");
  MUNDY_THROW_ASSERT(source_forces.extent(0) == 3 * num_source_points, std::invalid_argument,
                     "apply_stokes_double_layer_kernel: source_forces must have size 3 * num_source_points.");
  MUNDY_THROW_ASSERT(target_velocities.extent(0) == 3 * num_target_points, std::invalid_argument,
                     "apply_stokes_double_layer_kernel: target_velocities must have size 3 * num_target_points.");

  // Launch the parallel kernel
  const double scale_factor = 3.0 / (4.0 * M_PI * viscosity);
  auto stokes_double_layer_contribution =
      KOKKOS_LAMBDA(const size_t t, const size_t s, double &vx_accum, double &vy_accum, double &vz_accum) {
    // Skip self-interaction
    if (t == s) {
      return;
    }

    // Compute the distance vector
    const double dx = target_positions(3 * t + 0) - source_positions(3 * s + 0);
    const double dy = target_positions(3 * t + 1) - source_positions(3 * s + 1);
    const double dz = target_positions(3 * t + 2) - source_positions(3 * s + 2);

    // Compute rinv5. If r is zero, set rinv5 to zero, effectively setting the diagonal of K to zero.
    const double dr2 = dx * dx + dy * dy + dz * dz;
<<<<<<< HEAD
    const double rinv = dr2 < DOUBLE_ZERO ? 0.0 : quake_inv_sqrt(dr2);
=======
    const double rinv = dr2 < DOUBLE_ZERO ? 0.0 : 1.0 / Kokkos::sqrt(dr2);
>>>>>>> 40ac5fcb
    const double rinv2 = rinv * rinv;
    const double rinv5 = rinv * rinv2 * rinv2;

    // Compute the double layer potential
    const double sxx = source_normals(3 * s + 0) * source_forces(3 * s + 0) * quadrature_weights(s);
    const double sxy = source_normals(3 * s + 0) * source_forces(3 * s + 1) * quadrature_weights(s);
    const double sxz = source_normals(3 * s + 0) * source_forces(3 * s + 2) * quadrature_weights(s);
    const double syx = source_normals(3 * s + 1) * source_forces(3 * s + 0) * quadrature_weights(s);
    const double syy = source_normals(3 * s + 1) * source_forces(3 * s + 1) * quadrature_weights(s);
    const double syz = source_normals(3 * s + 1) * source_forces(3 * s + 2) * quadrature_weights(s);
    const double szx = source_normals(3 * s + 2) * source_forces(3 * s + 0) * quadrature_weights(s);
    const double szy = source_normals(3 * s + 2) * source_forces(3 * s + 1) * quadrature_weights(s);
    const double szz = source_normals(3 * s + 2) * source_forces(3 * s + 2) * quadrature_weights(s);

    double coeff = sxx * dx * dx + syy * dy * dy + szz * dz * dz;
    coeff += (sxy + syx) * dx * dy;
    coeff += (sxz + szx) * dx * dz;
    coeff += (syz + szy) * dy * dz;
    coeff *= -scale_factor * rinv5;

    vx_accum += dx * coeff;
    vy_accum += dy * coeff;
    vz_accum += dz * coeff;
  };

<<<<<<< HEAD
  panelize_velocity_kernel_over_target_points<32>(space, num_target_points, num_source_points, target_velocities,
=======
  panelize_velocity_kernel_over_target_points<128>(space, num_target_points, num_source_points, target_velocities,
>>>>>>> 40ac5fcb
                                                   stokes_double_layer_contribution);
}

/// \brief Apply local drag to the sphere velocities v += 1/(6 pi mu r) f
template <class ExecutionSpace, typename SphereVelocityVectorType, typename SphereForceVectorType,
          typename SphereRadiusVectorType>
void apply_local_drag([[maybe_unused]] const ExecutionSpace &space,       //
                      const double viscosity,                             //
                      const SphereVelocityVectorType &sphere_velocities,  //
                      const SphereForceVectorType &sphere_forces,         //
                      const SphereRadiusVectorType &sphere_radii) {
  static_assert(Kokkos::is_view<SphereVelocityVectorType>::value && Kokkos::is_view<SphereForceVectorType>::value &&
                    Kokkos::is_view<SphereRadiusVectorType>::value,
                "apply_local_drag: The input vectors must be a Kokkos::View.");
  static_assert(
      SphereVelocityVectorType::rank == 1 && SphereForceVectorType::rank == 1 && SphereRadiusVectorType::rank == 1,
      "apply_local_drag: The input vectors must be rank 1.");
  static_assert(std::is_same_v<typename SphereVelocityVectorType::value_type, double> &&
                    std::is_same_v<typename SphereForceVectorType::value_type, double> &&
                    std::is_same_v<typename SphereRadiusVectorType::value_type, double>,
                "apply_local_drag: The input vectors must have 'double' as their value type.");
  static_assert(
      std::is_same_v<typename SphereVelocityVectorType::memory_space, typename SphereForceVectorType::memory_space> &&
          std::is_same_v<typename SphereVelocityVectorType::memory_space,
                         typename SphereRadiusVectorType::memory_space>,
      "apply_local_drag: The input vectors must have the same memory space.");

  MUNDY_THROW_ASSERT(sphere_velocities.extent(0) == 3 * sphere_radii.extent(0), std::invalid_argument,
                     "apply_local_drag: sphere_velocities must have size 3 * num_spheres.");
  MUNDY_THROW_ASSERT(sphere_forces.extent(0) == 3 * sphere_radii.extent(0), std::invalid_argument,
                     "apply_local_drag: sphere_forces must have size 3 * num_spheres.");

  const size_t num_spheres = sphere_radii.extent(0);
  const double scale = 1.0 / (6.0 * M_PI * viscosity);
  Kokkos::parallel_for(
      "apply_local_drag", Kokkos::RangePolicy<ExecutionSpace>(0, num_spheres), KOKKOS_LAMBDA(const size_t i) {
        const double r = sphere_radii(i);
        const double inv_drag_coeff = scale / r;
        sphere_velocities(3 * i) += inv_drag_coeff * sphere_forces(3 * i);
        sphere_velocities(3 * i + 1) += inv_drag_coeff * sphere_forces(3 * i + 1);
        sphere_velocities(3 * i + 2) += inv_drag_coeff * sphere_forces(3 * i + 2);
      });
}

/// \brief Fill the stokes double layer matrix times the surface normal
///
///   T is the stokes double layer kernel T_{ij} = -3 viscosity / (4*pi) * r_i * r_j * r_k * normal_k / r**5
///
/// \param space The execution space
/// \param[in] viscosity The viscosity
/// \param[in] num_source_points The number of source points
/// \param[in] num_target_points The number of target points
/// \param[in] source_positions The positions of the source points (size num_source_points * 3)
/// \param[in] target_positions The positions of the target points (size num_target_points * 3)
/// \param[in] source_normals The normals of the source points (size num_source_points * 3)
/// \param[in] quadrature_weights The quadrature weights (size num_source_points)
template <class ExecutionSpace, typename SourcePosVectorType, typename TargetPosVectorType,
          typename SourceNormalVectorType, typename QuadratureWeightVectorType, typename MatrixType>
void fill_stokes_double_layer_matrix([[maybe_unused]] const ExecutionSpace &space,          //
                                     const double viscosity,                                //
                                     const size_t num_source_points,                        //
                                     const size_t num_target_points,                        //
                                     const SourcePosVectorType &source_positions,           //
                                     const TargetPosVectorType &target_positions,           //
                                     const SourceNormalVectorType &source_normals,          //
                                     const QuadratureWeightVectorType &quadrature_weights,  //
                                     const MatrixType &T) {
  static_assert(Kokkos::is_view<SourcePosVectorType>::value && Kokkos::is_view<TargetPosVectorType>::value &&
                    Kokkos::is_view<SourceNormalVectorType>::value &&
                    Kokkos::is_view<QuadratureWeightVectorType>::value && Kokkos::is_view<MatrixType>::value,
                "fill_stokes_double_layer_matrix: The input vectors must be a Kokkos::View.");
  static_assert(SourcePosVectorType::rank == 1 && TargetPosVectorType::rank == 1 && SourceNormalVectorType::rank == 1 &&
                    QuadratureWeightVectorType::rank == 1 && MatrixType::rank == 2,
                "fill_stokes_double_layer_matrix: The input vectors must be rank 1 and the matrix must be rank 2.");
  static_assert(std::is_same_v<typename SourcePosVectorType::value_type, double> &&
                    std::is_same_v<typename TargetPosVectorType::value_type, double> &&
                    std::is_same_v<typename SourceNormalVectorType::value_type, double> &&
                    std::is_same_v<typename QuadratureWeightVectorType::value_type, double> &&
                    std::is_same_v<typename MatrixType::value_type, double>,
                "fill_stokes_double_layer_matrix: The input vectors must have 'double' as their value type.");
  static_assert(
      std::is_same_v<typename MatrixType::memory_space, typename SourcePosVectorType::memory_space> &&
          std::is_same_v<typename MatrixType::memory_space, typename TargetPosVectorType::memory_space> &&
          std::is_same_v<typename MatrixType::memory_space, typename SourceNormalVectorType::memory_space> &&
          std::is_same_v<typename MatrixType::memory_space, typename QuadratureWeightVectorType::memory_space>,
      "fill_stokes_double_layer_matrix: The input vectors must have the same memory space.");

  MUNDY_THROW_ASSERT(source_positions.extent(0) == 3 * num_source_points, std::invalid_argument,
                     "fill_stokes_double_layer_matrix: source_positions must have size 3 * num_source_points.");
  MUNDY_THROW_ASSERT(target_positions.extent(0) == 3 * num_target_points, std::invalid_argument,
                     "fill_stokes_double_layer_matrix: target_positions must have size 3 * num_target_points.");
  MUNDY_THROW_ASSERT(source_normals.extent(0) == 3 * num_source_points, std::invalid_argument,
                     "fill_stokes_double_layer_matrix: source_normals must have size 3 * num_source_points.");
  MUNDY_THROW_ASSERT(quadrature_weights.extent(0) == num_source_points, std::invalid_argument,
                     "fill_stokes_double_layer_matrix: quadrature_weights must have size num_source_points.");
  MUNDY_THROW_ASSERT(T.extent(0) == 3 * num_target_points, std::invalid_argument,
                     "fill_stokes_double_layer_matrix: T must have size 3 * num_target_points.");
  MUNDY_THROW_ASSERT(T.extent(1) == 3 * num_source_points, std::invalid_argument,
                     "fill_stokes_double_layer_matrix: T must have size 3 * num_source_points.");

  // Compute the scale factor
  const double scale_factor = -3.0 / (4.0 * M_PI * viscosity);
  Kokkos::parallel_for(
      "DoubleLayerMatrixFill", Kokkos::MDRangePolicy<Kokkos::Rank<2>>({0, 0}, {num_target_points, num_source_points}),
      KOKKOS_LAMBDA(const size_t t, const size_t s) {
        // Compute the distance vector
        const double dx = target_positions(3 * t + 0) - source_positions(3 * s + 0);
        const double dy = target_positions(3 * t + 1) - source_positions(3 * s + 1);
        const double dz = target_positions(3 * t + 2) - source_positions(3 * s + 2);

        // Compute rinv5. If r is zero, set rinv5 to zero, effectively setting the diagonal of K to zero.
        const double dr2 = dx * dx + dy * dy + dz * dz;
<<<<<<< HEAD
        const double rinv = dr2 < DOUBLE_ZERO ? 0.0 : quake_inv_sqrt(dr2);
=======
        const double rinv = dr2 < DOUBLE_ZERO ? 0.0 : 1.0 / Kokkos::sqrt(dr2);
>>>>>>> 40ac5fcb
        const double rinv2 = rinv * rinv;
        const double rinv5 = rinv * rinv2 * rinv2;

        // Read in the surface normal at the source
        const double quadrature_weight = quadrature_weights(s);
        const double scaled_normal_s0 = source_normals(3 * s + 0) * quadrature_weight;
        const double scaled_normal_s1 = source_normals(3 * s + 1) * quadrature_weight;
        const double scaled_normal_s2 = source_normals(3 * s + 2) * quadrature_weight;

        // tmp_vec = (r dot normal) r, scaled by -3 / (4 pi r^5 viscosity)
        const double r_dot_scaled_normal = dx * scaled_normal_s0 + dy * scaled_normal_s1 + dz * scaled_normal_s2;
        const double tmp_vec0 = scale_factor * rinv5 * r_dot_scaled_normal * dx;
        const double tmp_vec1 = scale_factor * rinv5 * r_dot_scaled_normal * dy;
        const double tmp_vec2 = scale_factor * rinv5 * r_dot_scaled_normal * dz;

        // T (local) = r outer tmp_vec = r outer r (r dot normal) * -3 / (4 pi r^5 viscosity)
        // clang-format off
        T(t * 3 + 0, s * 3 + 0) = dx * tmp_vec0; T(t * 3 + 0, s * 3 + 1) = dx * tmp_vec1; T(t * 3 + 0, s * 3 + 2) = dx * tmp_vec2;
        T(t * 3 + 1, s * 3 + 0) = dy * tmp_vec0; T(t * 3 + 1, s * 3 + 1) = dy * tmp_vec1; T(t * 3 + 1, s * 3 + 2) = dy * tmp_vec2;
        T(t * 3 + 2, s * 3 + 0) = dz * tmp_vec0; T(t * 3 + 2, s * 3 + 1) = dz * tmp_vec1; T(t * 3 + 2, s * 3 + 2) = dz * tmp_vec2;
        // clang-format on
      });
}

/// \brief Fill the stokes double layer matrix times the surface normal with singularity subtraction
///
///   T is the stokes double layer kernel T_{ij} = -3 viscosity / (4*pi) * r_i * r_j * r_k * normal_k / r**5
///
/// \param space The execution space
/// \param[in] T The stokes double layer times weighted normal matrix to apply singularity subtraction to (size
/// num_target_points * 3 x num_source_points * 3)
template <class ExecutionSpace, typename MatrixType>
void add_singularity_subtraction([[maybe_unused]] const ExecutionSpace &space, const MatrixType &T) {
  static_assert(Kokkos::is_view<MatrixType>::value,
                "add_singularity_subtraction: The input matrix must be a Kokkos::View.");
  static_assert(MatrixType::rank == 2, "add_singularity_subtraction: The input matrix must be rank 2.");
  static_assert(std::is_same_v<typename MatrixType::value_type, double>,
                "add_singularity_subtraction: The input matrix must have 'double' as its value type.");

  const size_t num_source_points = T.extent(1) / 3;
  const size_t num_target_points = T.extent(0) / 3;

  // Add the singularity subtraction to T
  // Create a vector that has 1 in the x-component and 0 in the y and z components for each source point
  using Layout = typename MatrixType::array_layout;
  using MemorySpace = typename MatrixType::memory_space;
  Kokkos::View<double *, Layout, MemorySpace> e1("e1", 3 * num_source_points);
  Kokkos::View<double *, Layout, MemorySpace> e2("e2", 3 * num_source_points);
  Kokkos::View<double *, Layout, MemorySpace> e3("e3", 3 * num_source_points);
  Kokkos::parallel_for(
      "E1/2/3", Kokkos::RangePolicy<ExecutionSpace>(0, num_source_points), KOKKOS_LAMBDA(const size_t s) {
        e1(3 * s + 0) = 1.0;
        e1(3 * s + 1) = 0.0;
        e1(3 * s + 2) = 0.0;

        e2(3 * s + 0) = 0.0;
        e2(3 * s + 1) = 1.0;
        e2(3 * s + 2) = 0.0;

        e3(3 * s + 0) = 0.0;
        e3(3 * s + 1) = 0.0;
        e3(3 * s + 2) = 1.0;
      });

  // Compute w1 = T * e1, w2 = T * e2, w3 = T * e3
  Kokkos::View<double *, Layout, MemorySpace> w1("w1", 3 * num_target_points);
  Kokkos::View<double *, Layout, MemorySpace> w2("w2", 3 * num_target_points);
  Kokkos::View<double *, Layout, MemorySpace> w3("w3", 3 * num_target_points);
  KokkosBlas::gemv("N", 1.0, T, e1, 0.0, w1);
  KokkosBlas::gemv("N", 1.0, T, e2, 0.0, w2);
  KokkosBlas::gemv("N", 1.0, T, e3, 0.0, w3);

  // Apply singularity subtraction.
  // sum_s T_{s,t} [q_s + q_t]
  //    = sum_s T_{s,t} q_s + sum_s T_{s,t} q_t
  //    = sum_s T_{s,t} q_s + q1_t sum_s T_{s,t} e1_t + q2_t sum_s T_{s,t} e2_t + q3_t sum_s T_{s,t} e3_t
  //    = sum_s T_{s,t} q_s + q1_t w1_t + q2_t w2_t + q3_t w3_t
  //
  // Note, T [q(y) + q(x)](x) is a vector of size 3.
  // w1, w2, w3 are vectors of size 3 * num_target_points
  // sum_s T_{s,t} e1_t = T[e1](x) = w1_t where e1 is a vector of size 3 * num_source_points with 1 in the x-component
  // and 0 in the y and z components of each source point.
  //
  // q1_t w1_t + q2_t w2_t - q3_t w3_t is a vector of size 3 and equal [w1_t w2_t w3_t] [q1_t q2_t q3_t]^T,
  // which is the multiplication of a 3x3 matrix with a 3x1 vector.
  //
  // Hence, the matrix form of T with singularity subtraction is
  //   T + [w1_0 w2_0 w3_0                              ]
  //       [               w1_1 w2_1 w3_1               ]
  //       [                              w2_2 w2_2 w3_2]
  Kokkos::parallel_for(
      "SingularitySubtraction", Kokkos::RangePolicy<ExecutionSpace>(0, num_source_points),
      KOKKOS_LAMBDA(const size_t ts) {
        T(ts * 3 + 0, ts * 3 + 0) += w1(3 * ts + 0);
        T(ts * 3 + 1, ts * 3 + 0) += w1(3 * ts + 1);
        T(ts * 3 + 2, ts * 3 + 0) += w1(3 * ts + 2);

        T(ts * 3 + 0, ts * 3 + 1) += w2(3 * ts + 0);
        T(ts * 3 + 1, ts * 3 + 1) += w2(3 * ts + 1);
        T(ts * 3 + 2, ts * 3 + 1) += w2(3 * ts + 2);

        T(ts * 3 + 0, ts * 3 + 2) += w3(3 * ts + 0);
        T(ts * 3 + 1, ts * 3 + 2) += w3(3 * ts + 1);
        T(ts * 3 + 2, ts * 3 + 2) += w3(3 * ts + 2);
      });
}

/// \brief Add the complementary matrix to the stokes double layer matrix
///
/// \param space The execution space
/// \param[in] num_source_points The number of source points
/// \param[in] num_target_points The number of target points
/// \param[in] source_normals The normals of the source points (size num_source_points * 3)
/// \param[in] quadrature_weights The quadrature weights (size num_source_points)
/// \param[in] T The stokes double layer matrix (size num_target_points * 3 x num_source_points * 3)
template <class ExecutionSpace, typename SourceNormalVectorType, typename QuadratureWeightVectorType,
          typename MatrixType>
void add_complementary_matrix([[maybe_unused]] const ExecutionSpace &space,          //
                              const SourceNormalVectorType &source_normals,          //
                              const QuadratureWeightVectorType &quadrature_weights,  //
                              const MatrixType &T) {
  static_assert(Kokkos::is_view<SourceNormalVectorType>::value && Kokkos::is_view<QuadratureWeightVectorType>::value &&
                    Kokkos::is_view<MatrixType>::value,
                "add_complementary_matrix: The input vectors must be a Kokkos::View.");
  static_assert(SourceNormalVectorType::rank == 1 && QuadratureWeightVectorType::rank == 1 && MatrixType::rank == 2,
                "add_complementary_matrix: The input vectors must be rank 1 and the matrix must be rank 2.");
  static_assert(std::is_same_v<typename SourceNormalVectorType::value_type, double> &&
                    std::is_same_v<typename QuadratureWeightVectorType::value_type, double> &&
                    std::is_same_v<typename MatrixType::value_type, double>,
                "add_complementary_matrix: The input vectors must have 'double' as their value type.");
  static_assert(std::is_same_v<typename SourceNormalVectorType::memory_space,
                               typename QuadratureWeightVectorType::memory_space> &&
                    std::is_same_v<typename SourceNormalVectorType::memory_space, typename MatrixType::memory_space>,
                "add_complementary_matrix: The input vectors must have the same memory space.");

  const size_t num_source_points = T.extent(1) / 3;
  const size_t num_target_points = T.extent(0) / 3;
  MUNDY_THROW_ASSERT(num_source_points == num_target_points, std::invalid_argument,
                     "add_complementary_matrix: The number of source and target points must be the same.");
  MUNDY_THROW_ASSERT(source_normals.extent(0) == 3 * num_source_points, std::invalid_argument,
                     "add_complementary_matrix: source_normals must have size 3 * num_source_points.");
  MUNDY_THROW_ASSERT(quadrature_weights.extent(0) == num_source_points, std::invalid_argument,
                     "add_complementary_matrix: quadrature_weights must have size num_source_points.");

  // Add the complementary matrix
  Kokkos::parallel_for(
      "ComplementaryMatrix", Kokkos::MDRangePolicy<Kokkos::Rank<2>>({0, 0}, {num_target_points, num_source_points}),
      KOKKOS_LAMBDA(const size_t t, const size_t s) {
        const double normal_s0 = source_normals(3 * s + 0);
        const double normal_s1 = source_normals(3 * s + 1);
        const double normal_s2 = source_normals(3 * s + 2);

        const double normal_t0 = source_normals(3 * t + 0);
        const double normal_t1 = source_normals(3 * t + 1);
        const double normal_t2 = source_normals(3 * t + 2);

        const double weighted_normal_s0 = normal_s0 * quadrature_weights(s);
        const double weighted_normal_s1 = normal_s1 * quadrature_weights(s);
        const double weighted_normal_s2 = normal_s2 * quadrature_weights(s);

        T(t * 3 + 0, s * 3 + 0) += normal_t0 * weighted_normal_s0;
        T(t * 3 + 0, s * 3 + 1) += normal_t0 * weighted_normal_s1;
        T(t * 3 + 0, s * 3 + 2) += normal_t0 * weighted_normal_s2;

        T(t * 3 + 1, s * 3 + 0) += normal_t1 * weighted_normal_s0;
        T(t * 3 + 1, s * 3 + 1) += normal_t1 * weighted_normal_s1;
        T(t * 3 + 1, s * 3 + 2) += normal_t1 * weighted_normal_s2;

        T(t * 3 + 2, s * 3 + 0) += normal_t2 * weighted_normal_s0;
        T(t * 3 + 2, s * 3 + 1) += normal_t2 * weighted_normal_s1;
        T(t * 3 + 2, s * 3 + 2) += normal_t2 * weighted_normal_s2;
      });
}

/// \brief Add the complementary kernel v(t) += integral_{S} (normal(t) * normal(s) dot f(s) ds)
///
/// \param space The execution space
/// \param[in] num_source_points The number of source points
/// \param[in] num_target_points The number of target points
/// \param[in] source_normals The normals of the source points (size num_source_points * 3)
/// \param[in] quadrature_weights The quadrature weights (size num_source_points)
/// \param[in] T The stokes double layer matrix (size num_target_points * 3 x num_source_points * 3)
template <class ExecutionSpace, typename SourceNormalVectorType, typename TargetNormalVectorType,
          typename QuadratureWeightVectorType, typename SourceForceVectorType, typename TargetVelocityVectorType>
void add_complementary_kernel([[maybe_unused]] const ExecutionSpace &space,          //
                              const SourceNormalVectorType &source_normals,          //
                              const TargetNormalVectorType &target_normals,          //
                              const QuadratureWeightVectorType &quadrature_weights,  //
                              const SourceForceVectorType &source_forces,            //
                              const TargetVelocityVectorType &target_velocities) {
  static_assert(Kokkos::is_view<SourceNormalVectorType>::value && Kokkos::is_view<TargetNormalVectorType>::value &&
                    Kokkos::is_view<QuadratureWeightVectorType>::value &&
                    Kokkos::is_view<SourceForceVectorType>::value && Kokkos::is_view<TargetVelocityVectorType>::value,
                "add_complementary_kernel: The input vectors must be a Kokkos::View.");
  static_assert(SourceNormalVectorType::rank == 1 && TargetNormalVectorType::rank == 1 &&
                    QuadratureWeightVectorType::rank == 1 && SourceForceVectorType::rank == 1 &&
                    TargetVelocityVectorType::rank == 1,
                "add_complementary_kernel: The input vectors must be rank 1.");
  static_assert(std::is_same_v<typename SourceNormalVectorType::value_type, double> &&
                    std::is_same_v<typename TargetNormalVectorType::value_type, double> &&
                    std::is_same_v<typename QuadratureWeightVectorType::value_type, double> &&
                    std::is_same_v<typename SourceForceVectorType::value_type, double> &&
                    std::is_same_v<typename TargetVelocityVectorType::value_type, double>,
                "add_complementary_kernel: The input vectors must have 'double' as their value type.");
  static_assert(
      std::is_same_v<typename SourceNormalVectorType::memory_space, typename TargetNormalVectorType::memory_space> &&
          std::is_same_v<typename SourceNormalVectorType::memory_space,
                         typename QuadratureWeightVectorType::memory_space> &&
          std::is_same_v<typename SourceNormalVectorType::memory_space, typename SourceForceVectorType::memory_space> &&
          std::is_same_v<typename SourceNormalVectorType::memory_space,
                         typename TargetVelocityVectorType::memory_space>,
      "add_complementary_kernel: The input vectors must have the same memory space.");

  const size_t num_source_points = source_normals.extent(0) / 3;
  const size_t num_target_points = target_normals.extent(0) / 3;
  MUNDY_THROW_ASSERT(source_forces.extent(0) == 3 * num_source_points, std::invalid_argument,
                     "add_complementary_kernel: source_forces must have size 3 * num_source_points.");
  MUNDY_THROW_ASSERT(quadrature_weights.extent(0) == num_source_points, std::invalid_argument,
                     "add_complementary_kernel: quadrature_weights must have size num_source_points.");
  MUNDY_THROW_ASSERT(target_velocities.extent(0) == 3 * num_target_points, std::invalid_argument,
                     "add_complementary_kernel: target_velocities must have size 3 * num_target_points.");

  // Add the complementary kernel
  auto complementary_contribution =
      KOKKOS_LAMBDA(const size_t t, const size_t s, double &vx_accum, double &vy_accum, double &vz_accum) {
    const double normal_t0 = target_normals(3 * t + 0);
    const double normal_t1 = target_normals(3 * t + 1);
    const double normal_t2 = target_normals(3 * t + 2);

    const double normal_s0 = source_normals(3 * s + 0);
    const double normal_s1 = source_normals(3 * s + 1);
    const double normal_s2 = source_normals(3 * s + 2);

    const double scaled_normal_dot_force =
        (normal_s0 * source_forces(3 * s + 0) + normal_s1 * source_forces(3 * s + 1) +
         normal_s2 * source_forces(3 * s + 2)) *
        quadrature_weights(s);

    vx_accum += normal_t0 * scaled_normal_dot_force;
    vy_accum += normal_t1 * scaled_normal_dot_force;
    vz_accum += normal_t2 * scaled_normal_dot_force;
  };

<<<<<<< HEAD
  panelize_velocity_kernel_over_target_points<32>(space, num_target_points, num_source_points, target_velocities,
=======
  panelize_velocity_kernel_over_target_points<128>(space, num_target_points, num_source_points, target_velocities,
>>>>>>> 40ac5fcb
                                                   complementary_contribution);
}

/// \brief Fill the second kind Fredholm integral equation matrix for Stokes flow induced by a boundary due to
/// satisfaction of some induced surface velocity.
///
/// M * f = (1/2 I + T + N) * f = u
///   where
///   - I is the identity matrix
///   - T is the stokes double layer kernel T_{ij} = -3 viscosity / (4*pi) * r_i * r_j * r_k * normal_k / r**5 *
///   quadrature_weight_j
///   - N is the null-space correction matrix N_{ij} = normal_i * normal_j * quadrature_weight_j
///
/// For no-slip, u = -u_slip.
/// \param space The execution space
/// \param[in] viscosity The viscosity
/// \param[in] num_source_points The number of source points
/// \param[in] num_target_points The number of target points
/// \param[in] source_positions The positions of the source points (size num_source_points * 3)
/// \param[in] target_positions The positions of the target points (size num_target_points * 3)
/// \param[in] source_normals The normals of the source points (size num_source_points * 3)
/// \param[in] quadrature_weights The quadrature weights (size num_source_points)
template <class ExecutionSpace, typename SourcePosVectorType, typename TargetPosVectorType,
          typename SourceNormalVectorType, typename QuadratureWeightVectorType, typename MatrixType>
void fill_skfie_matrix([[maybe_unused]] const ExecutionSpace &space,          //
                       const double viscosity,                                //
                       const size_t num_source_points,                        //
                       const size_t num_target_points,                        //
                       const SourcePosVectorType &source_positions,           //
                       const TargetPosVectorType &target_positions,           //
                       const SourceNormalVectorType &source_normals,          //
                       const QuadratureWeightVectorType &quadrature_weights,  //
                       MatrixType &M) {
  static_assert(Kokkos::is_view<SourcePosVectorType>::value && Kokkos::is_view<TargetPosVectorType>::value &&
                    Kokkos::is_view<SourceNormalVectorType>::value &&
                    Kokkos::is_view<QuadratureWeightVectorType>::value && Kokkos::is_view<MatrixType>::value,
                "fill_skfie_matrix: The input vectors must be a Kokkos::View.");
  static_assert(SourcePosVectorType::rank == 1 && TargetPosVectorType::rank == 1 && SourceNormalVectorType::rank == 1 &&
                    QuadratureWeightVectorType::rank == 1 && MatrixType::rank == 2,
                "fill_skfie_matrix: The input vectors must be rank 1 and the matrix must be rank 2.");
  static_assert(std::is_same_v<typename SourcePosVectorType::value_type, double> &&
                    std::is_same_v<typename TargetPosVectorType::value_type, double> &&
                    std::is_same_v<typename SourceNormalVectorType::value_type, double> &&
                    std::is_same_v<typename QuadratureWeightVectorType::value_type, double> &&
                    std::is_same_v<typename MatrixType::value_type, double>,
                "fill_skfie_matrix: The input vectors must have 'double' as their value type.");
  static_assert(
      std::is_same_v<typename SourcePosVectorType::memory_space, typename TargetPosVectorType::memory_space> &&
          std::is_same_v<typename SourcePosVectorType::memory_space, typename SourceNormalVectorType::memory_space> &&
          std::is_same_v<typename SourcePosVectorType::memory_space,
                         typename QuadratureWeightVectorType::memory_space> &&
          std::is_same_v<typename SourcePosVectorType::memory_space, typename MatrixType::memory_space>,
      "fill_skfie_matrix: The input vectors must have the same memory space.");

  // Fill the stokes double layer matrix
  fill_stokes_double_layer_matrix(space, viscosity, num_source_points, num_target_points, source_positions,
                                  target_positions, source_normals, quadrature_weights, M);

  // Add singularity subtraction
  add_singularity_subtraction(space, M);

  // Add the complementary matrix
  add_complementary_matrix(space, source_normals, quadrature_weights, M);
}

/// \brief Apply the second kind Fredholm integral equation matrix for Stokes flow induced by a boundary due to
/// satisfaction of some induced surface velocity.
///
/// M * f = (1/2 I + T + N) * f = u
///   where
///   - I is the identity matrix
///   - T is the stokes double layer kernel T_{ij} = -3 viscosity / (4*pi) * r_i * r_j * r_k * normal_k / r**5 *
///   quadrature_weight_j
///   - N is the null-space correction matrix N_{ij} = normal_i * normal_j * quadrature_weight_j
///
/// For no-slip, u = -u_slip.
/// \param space The execution space
/// \param[in] viscosity The viscosity
/// \param[in] num_source_points The number of source points
/// \param[in] num_target_points The number of target points
/// \param[in] source_positions The positions of the source points (size num_source_points * 3)
/// \param[in] target_positions The positions of the target points (size num_target_points * 3)
/// \param[in] source_normals The normals of the source points (size num_source_points * 3)
/// \param[in] quadrature_weights The quadrature weights (size num_source_points)
template <class ExecutionSpace, typename SourcePosVectorType, typename TargetPosVectorType,
          typename SourceNormalVectorType, typename TargetNormalVectorType, typename QuadratureWeightVectorType,
          typename SourceForceVectorType, typename TargetVelocityVectorType>
void apply_skfie([[maybe_unused]] const ExecutionSpace &space,          //
                 const double viscosity,                                //
                 const size_t num_source_points,                        //
                 const size_t num_target_points,                        //
                 const SourcePosVectorType &source_positions,           //
                 const TargetPosVectorType &target_positions,           //
                 const SourceNormalVectorType &source_normals,          //
                 const TargetNormalVectorType &target_normals,          //
                 const QuadratureWeightVectorType &quadrature_weights,  //
                 const SourceForceVectorType &source_forces,            //
                 TargetVelocityVectorType &target_velocities) {
  static_assert(Kokkos::is_view<SourcePosVectorType>::value && Kokkos::is_view<TargetPosVectorType>::value &&
                    Kokkos::is_view<SourceNormalVectorType>::value && Kokkos::is_view<TargetNormalVectorType>::value &&
                    Kokkos::is_view<QuadratureWeightVectorType>::value &&
                    Kokkos::is_view<SourceForceVectorType>::value && Kokkos::is_view<TargetVelocityVectorType>::value,
                "apply_skfie: The input vectors must be a Kokkos::View.");
  static_assert(SourcePosVectorType::rank == 1 && TargetPosVectorType::rank == 1 && SourceNormalVectorType::rank == 1 &&
                    TargetNormalVectorType::rank == 1 && QuadratureWeightVectorType::rank == 1 &&
                    SourceForceVectorType::rank == 1 && TargetVelocityVectorType::rank == 1,
                "apply_skfie: The input vectors must be rank 1.");
  static_assert(std::is_same_v<typename SourcePosVectorType::value_type, double> &&
                    std::is_same_v<typename TargetPosVectorType::value_type, double> &&
                    std::is_same_v<typename SourceNormalVectorType::value_type, double> &&
                    std::is_same_v<typename TargetNormalVectorType::value_type, double> &&
                    std::is_same_v<typename QuadratureWeightVectorType::value_type, double> &&
                    std::is_same_v<typename SourceForceVectorType::value_type, double> &&
                    std::is_same_v<typename TargetVelocityVectorType::value_type, double>,
                "apply_skfie: The input vectors must have 'double' as their value type.");
  static_assert(
      std::is_same_v<typename SourcePosVectorType::memory_space, typename TargetPosVectorType::memory_space> &&
          std::is_same_v<typename SourcePosVectorType::memory_space, typename SourceNormalVectorType::memory_space> &&
          std::is_same_v<typename SourcePosVectorType::memory_space, typename TargetNormalVectorType::memory_space> &&
          std::is_same_v<typename SourcePosVectorType::memory_space,
                         typename QuadratureWeightVectorType::memory_space> &&
          std::is_same_v<typename SourcePosVectorType::memory_space, typename SourceForceVectorType::memory_space> &&
          std::is_same_v<typename SourcePosVectorType::memory_space, typename TargetVelocityVectorType::memory_space>,
      "apply_skfie: The input vectors must have the same memory space.");

  MUNDY_THROW_ASSERT(num_source_points == num_target_points, std::invalid_argument,
                     "apply_skfie: The number of source and target points must be the same.");
  MUNDY_THROW_ASSERT(source_positions.extent(0) == 3 * num_source_points, std::invalid_argument,
                     "apply_skfie: source_positions must have size 3 * num_source_points.");
  MUNDY_THROW_ASSERT(target_positions.extent(0) == 3 * num_target_points, std::invalid_argument,
                     "apply_skfie: target_positions must have size 3 * num_target_points.");
  MUNDY_THROW_ASSERT(source_normals.extent(0) == 3 * num_source_points, std::invalid_argument,
                     "apply_skfie: source_normals must have size 3 * num_source_points.");
  MUNDY_THROW_ASSERT(target_normals.extent(0) == 3 * num_target_points, std::invalid_argument,
                     "apply_skfie: target_normals must have size 3 * num_target_points.");
  MUNDY_THROW_ASSERT(quadrature_weights.extent(0) == num_source_points, std::invalid_argument,
                     "apply_skfie: quadrature_weights must have size num_source_points.");
  MUNDY_THROW_ASSERT(source_forces.extent(0) == 3 * num_source_points, std::invalid_argument,
                     "apply_skfie: source_forces must have size 3 * num_source_points.");
  MUNDY_THROW_ASSERT(target_velocities.extent(0) == 3 * num_target_points, std::invalid_argument,
                     "apply_skfie: target_velocities must have size 3 * num_target_points.");

  // Launch the parallel kernel
  const double scale_factor = 3.0 / (4.0 * M_PI * viscosity);
  auto skfie_contribution =
      KOKKOS_LAMBDA(const size_t t, const size_t s, double &vx_accum, double &vy_accum, double &vz_accum) {
    // Compute the distance vector
    const double dx = target_positions(3 * t + 0) - source_positions(3 * s + 0);
    const double dy = target_positions(3 * t + 1) - source_positions(3 * s + 1);
    const double dz = target_positions(3 * t + 2) - source_positions(3 * s + 2);

    // Read in the necessary values
    const double normal_s0 = source_normals(3 * s + 0);
    const double normal_s1 = source_normals(3 * s + 1);
    const double normal_s2 = source_normals(3 * s + 2);
    const double normal_t0 = target_normals(3 * t + 0);
    const double normal_t1 = target_normals(3 * t + 1);
    const double normal_t2 = target_normals(3 * t + 2);
    const double quadrature_weight_s = quadrature_weights(s);
    const double force_s0 = source_forces(3 * s + 0);
    const double force_s1 = source_forces(3 * s + 1);
    const double force_s2 = source_forces(3 * s + 2);
    const double force_t0 = source_forces(3 * t + 0);  // Assumes that we have the same number of sources and targets
    const double force_t1 = source_forces(3 * t + 1);
    const double force_t2 = source_forces(3 * t + 2);

    // Compute rinv5. If r is zero, set rinv5 to zero, effectively setting the diagonal of K to zero.
    const double dr2 = dx * dx + dy * dy + dz * dz;
<<<<<<< HEAD
    const double rinv = dr2 < DOUBLE_ZERO ? 0.0 : quake_inv_sqrt(dr2);
=======
    const double rinv = dr2 < DOUBLE_ZERO ? 0.0 : 1.0 / Kokkos::sqrt(dr2);
>>>>>>> 40ac5fcb
    const double rinv2 = rinv * rinv;
    const double rinv5 = rinv * rinv2 * rinv2;

    // Compute the double layer potential
    const double sxx = normal_s0 * (force_s0 + force_t0) * quadrature_weight_s;
    const double sxy = normal_s0 * (force_s1 + force_t1) * quadrature_weight_s;
    const double sxz = normal_s0 * (force_s2 + force_t2) * quadrature_weight_s;
    const double syx = normal_s1 * (force_s0 + force_t0) * quadrature_weight_s;
    const double syy = normal_s1 * (force_s1 + force_t1) * quadrature_weight_s;
    const double syz = normal_s1 * (force_s2 + force_t2) * quadrature_weight_s;
    const double szx = normal_s2 * (force_s0 + force_t0) * quadrature_weight_s;
    const double szy = normal_s2 * (force_s1 + force_t1) * quadrature_weight_s;
    const double szz = normal_s2 * (force_s2 + force_t2) * quadrature_weight_s;

    double coeff = sxx * dx * dx + syy * dy * dy + szz * dz * dz;
    coeff += (sxy + syx) * dx * dy;
    coeff += (sxz + szx) * dx * dz;
    coeff += (syz + szy) * dy * dz;
    coeff *= -scale_factor * rinv5;

    // Compute the complementarity term v += normal(t) * normal(s) dot f(s) w(s)
    const double scaled_normal_dot_force =
        (normal_s0 * force_s0 + normal_s1 * force_s1 + normal_s2 * force_s2) * quadrature_weight_s;

    vx_accum += dx * coeff + scaled_normal_dot_force * normal_t0;
    vy_accum += dy * coeff + scaled_normal_dot_force * normal_t1;
    vz_accum += dz * coeff + scaled_normal_dot_force * normal_t2;
  };

<<<<<<< HEAD
  panelize_velocity_kernel_over_target_points<32>(space, num_target_points, num_source_points, target_velocities,
=======
  panelize_velocity_kernel_over_target_points<128>(space, num_target_points, num_source_points, target_velocities,
>>>>>>> 40ac5fcb
                                                   skfie_contribution);
}

class Periphery {
 public:
  //! \name Types
  //@{

  using DeviceExecutionSpace = Kokkos::DefaultExecutionSpace;
  using DeviceMemorySpace = typename DeviceExecutionSpace::memory_space;
  //@}

  //! \name Constructors and destructor
  //@{

  /// \brief No default constructor
  Periphery() = delete;

  /// \brief No copy constructor
  Periphery(const Periphery &) = delete;

  /// \brief No copy assignment
  Periphery &operator=(const Periphery &) = delete;

  /// \brief Default move constructor
  Periphery(Periphery &&) = default;

  /// \brief Default move assignment
  Periphery &operator=(Periphery &&) = default;

  /// \brief Destructor
  ~Periphery() = default;

  /// \brief Constructor
  Periphery(const size_t num_surface_nodes, const double viscosity)
      : num_surface_nodes_(num_surface_nodes),
        viscosity_(viscosity),
        is_surface_positions_set_(false),
        is_surface_normals_set_(false),
        is_quadrature_weights_set_(false),
        is_inverse_self_interaction_matrix_set_(false),
        surface_positions_("surface_positions", 3 * num_surface_nodes_),
        surface_normals_("surface_normals", 3 * num_surface_nodes_),
        quadrature_weights_("quadrature_weights", num_surface_nodes_),
        M_inv_("M_inv", 3 * num_surface_nodes_, 3 * num_surface_nodes_) {
    // Initialize host Kokkos mirrors
    surface_positions_host_ = Kokkos::create_mirror_view(surface_positions_);
    surface_normals_host_ = Kokkos::create_mirror_view(surface_normals_);
    quadrature_weights_host_ = Kokkos::create_mirror_view(quadrature_weights_);
    M_inv_host_ = Kokkos::create_mirror_view(M_inv_);
  }
  //@}

  //! \name Setters
  //@{

  /// Instead of complex constructors, we offer a variety of setters to initialize the periphery
  /// Each array can be passed in as a Kokkos view, a raw pointer, or a filename to be read from disk

  /// \brief Set the surface positions
  ///
  /// \param surface_positions The surface positions (size num_nodes * 3)
  template <class MemorySpace, class Layout>
  Periphery &set_surface_positions(const Kokkos::View<double *, Layout, MemorySpace> &surface_positions) {
    MUNDY_THROW_ASSERT(surface_positions.extent(0) == 3 * num_surface_nodes_, std::invalid_argument,
                       "set_surface_positions: surface_positions must have size 3 * num_surface_nodes.");
    Kokkos::deep_copy(surface_positions_, surface_positions);
    is_surface_positions_set_ = true;

    return *this;
  }

  /// \brief Set the surface positions
  ///
  /// \param surface_positions The surface positions (size num_nodes * 3)
  Periphery &set_surface_positions(const double *surface_positions) {
    for (size_t i = 0; i < num_surface_nodes_; ++i) {
      for (size_t j = 0; j < 3; ++j) {
        const size_t idx = 3 * i + j;
        surface_positions_host_(idx) = surface_positions[idx];
      }
    }
    Kokkos::deep_copy(surface_positions_, surface_positions_host_);
    is_surface_positions_set_ = true;

    return *this;
  }

  /// \brief Set the surface positions
  ///
  /// \param surface_positions_filename The filename to read the surface positions from
  Periphery &set_surface_positions(const std::string &surface_positions_filename) {
    read_vector_from_file(surface_positions_filename, 3 * num_surface_nodes_, surface_positions_host_);
    Kokkos::deep_copy(surface_positions_, surface_positions_host_);
    is_surface_positions_set_ = true;

    return *this;
  }

  /// \brief Set the surface normals
  ///
  /// \param surface_normals The surface normals (size num_nodes * 3)
  template <class MemorySpace, class Layout>
  Periphery &set_surface_normals(const Kokkos::View<double *, Layout, MemorySpace> &surface_normals) {
    MUNDY_THROW_ASSERT(surface_normals.extent(0) == 3 * num_surface_nodes_, std::invalid_argument,
                       "set_surface_normals: surface_normals must have size 3 * num_surface_nodes.");
    Kokkos::deep_copy(surface_normals_, surface_normals);
    is_surface_normals_set_ = true;

    return *this;
  }

  /// \brief Set the surface normals
  ///
  /// \param surface_normals The surface normals (size num_nodes * 3)
  Periphery &set_surface_normals(const double *surface_normals) {
    for (size_t i = 0; i < num_surface_nodes_; ++i) {
      for (size_t j = 0; j < 3; ++j) {
        const size_t idx = 3 * i + j;
        surface_normals_host_(idx) = surface_normals[idx];
      }
    }
    Kokkos::deep_copy(surface_normals_, surface_normals_host_);
    is_surface_normals_set_ = true;

    return *this;
  }

  /// \brief Set the surface normals
  ///
  /// \param surface_normals_filename The filename to read the surface normals from
  Periphery &set_surface_normals(const std::string &surface_normals_filename) {
    read_vector_from_file(surface_normals_filename, 3 * num_surface_nodes_, surface_normals_host_);
    Kokkos::deep_copy(surface_normals_, surface_normals_host_);
    is_surface_normals_set_ = true;

    return *this;
  }

  /// \brief Set the quadrature weights
  ///
  /// \param quadrature_weights The quadrature weights (size num_nodes)
  template <class MemorySpace, class Layout>
  Periphery &set_quadrature_weights(const Kokkos::View<double *, Layout, MemorySpace> &quadrature_weights) {
    MUNDY_THROW_ASSERT(quadrature_weights.extent(0) == num_surface_nodes_, std::invalid_argument,
                       "set_quadrature_weights: quadrature_weights must have size num_surface_nodes.");
    Kokkos::deep_copy(quadrature_weights_, quadrature_weights);
    is_quadrature_weights_set_ = true;

    return *this;
  }

  /// \brief Set the quadrature weights
  ///
  /// \param quadrature_weights The quadrature weights (size num_nodes)
  Periphery &set_quadrature_weights(const double *quadrature_weights) {
    for (size_t i = 0; i < num_surface_nodes_; ++i) {
      quadrature_weights_host_(i) = quadrature_weights[i];
    }
    Kokkos::deep_copy(quadrature_weights_, quadrature_weights_host_);
    is_quadrature_weights_set_ = true;

    return *this;
  }

  /// \brief Set the quadrature weights
  ///
  /// \param quadrature_weights_filename The filename to read the quadrature weights from
  Periphery &set_quadrature_weights(const std::string &quadrature_weights_filename) {
    read_vector_from_file(quadrature_weights_filename, num_surface_nodes_, quadrature_weights_host_);
    Kokkos::deep_copy(quadrature_weights_, quadrature_weights_host_);
    is_quadrature_weights_set_ = true;

    return *this;
  }

  /// \brief Set the precomputed matrix
  ///
  /// \param M_inv The precomputed matrix (size 3 * num_nodes x 3 * num_nodes)
  template <class MemorySpace>
  Periphery &set_inverse_self_interaction_matrix(
      const Kokkos::View<double **, Kokkos::LayoutLeft, MemorySpace> &M_inv) {
    MUNDY_THROW_ASSERT(
        (M_inv.extent(0) == 3 * num_surface_nodes_) && (M_inv.extent(1) == 3 * num_surface_nodes_),
        std::invalid_argument,
        "set_inverse_self_interaction_matrix: M_inv must have size 3 * num_surface_nodes x 3 * num_surface_nodes.");
    Kokkos::deep_copy(M_inv_, M_inv);
    is_inverse_self_interaction_matrix_set_ = true;

    return *this;
  }

  /// \brief Set the precomputed matrix
  ///
  /// \param M_inv The precomputed matrix (size 3 * num_nodes x 3 * num_nodes)
  Periphery &set_inverse_self_interaction_matrix(const double *M_inv_flat) {
    for (size_t i = 0; i < 3 * num_surface_nodes_; ++i) {
      for (size_t j = 0; j < 3 * num_surface_nodes_; ++j) {
        const size_t idx = i * num_surface_nodes_ + j;
        M_inv_host_(i, j) = M_inv_flat[idx];
      }
    }
    Kokkos::deep_copy(M_inv_, M_inv_host_);
    is_inverse_self_interaction_matrix_set_ = true;

    return *this;
  }

  /// \brief Set the precomputed matrix
  ///
  /// \param inverse_self_interaction_matrix_filename The filename to read the precomputed matrix from
  Periphery &set_inverse_self_interaction_matrix(const std::string &inverse_self_interaction_matrix_filename) {
    read_matrix_from_file(inverse_self_interaction_matrix_filename, 3 * num_surface_nodes_, 3 * num_surface_nodes_,
                          M_inv_host_);
    Kokkos::deep_copy(M_inv_, M_inv_host_);
    is_inverse_self_interaction_matrix_set_ = true;

    return *this;
  }
  //@}

  //! \name Public member functions
  //@{

  // TODO(palmerb4): A better method would be read_from_file and write_to_file, which would be more general
  Periphery &build_inverse_self_interaction_matrix(
      const bool &write_to_file = true,
      const std::string &inverse_self_interaction_matrix_filename = "inverse_self_interaction_matrix.dat") {
    MUNDY_THROW_REQUIRE(is_surface_positions_set_ && is_surface_normals_set_ && is_quadrature_weights_set_,
                        std::runtime_error,
                        "build_inverse_self_interaction_matrix: surface_positions, surface_normals, and "
                        "quadrature_weights must be set before calling this function.");

    // Fill the self-interaction matrix using temporary storage
    Kokkos::View<double **, Kokkos::LayoutLeft, DeviceMemorySpace> M("M", 3 * num_surface_nodes_,
                                                                     3 * num_surface_nodes_);
    fill_skfie_matrix(DeviceExecutionSpace(), viscosity_, num_surface_nodes_, num_surface_nodes_, surface_positions_,
                      surface_positions_, surface_normals_, quadrature_weights_, M);

    // Now invert the matrix and store the result
    invert_matrix(DeviceExecutionSpace(), M, M_inv_);

    if (write_to_file) {
      // Write the precomputed matrix to a file
      Kokkos::deep_copy(M_inv_host_, M_inv_);
      write_matrix_to_file(inverse_self_interaction_matrix_filename, M_inv_host_);
    }
    is_inverse_self_interaction_matrix_set_ = true;

    return *this;
  }

  /// \brief Compute the surface forces induced by external flow on the surface
  ///
  /// \param[in] external_flow_velocity The external flow velocity (size num_nodes x 3)
  /// \param[out] surface_forces The surface forces induced by enforcing no-slip on the surface (size num_nodes x 3)
  Periphery &compute_surface_forces(
      const Kokkos::View<double *, Kokkos::LayoutLeft, DeviceMemorySpace> &external_flow_velocity,
      Kokkos::View<double *, Kokkos::LayoutLeft, DeviceMemorySpace> &surface_forces) {
    // Check if the periphery is in a valid state
    if (!is_inverse_self_interaction_matrix_set_) {
      std::cerr << "compute_surface_forces: inverse self-interaction matrix must be set before calling this function."
                << std::endl;
      return *this;
    }

    // Apply the inverse of the self-interaction matrix to the external flow velocity
    // Notice the negative one in the gemv call, which accounts for the fact that our force should balance the u_slip
    KokkosBlas::gemv(DeviceExecutionSpace(), "N", -1.0, M_inv_, external_flow_velocity, 1.0, surface_forces);

    return *this;
  }
  //@}

  //! \name Getters
  //@{

  /// \brief Get the number of nodes
  size_t get_num_nodes() const {
    return num_surface_nodes_;
  }

  /// \brief Get the viscosity
  ///
  /// \return The viscosity
  double get_viscosity() const {
    return viscosity_;
  }

  /// \brief Get the surface positions
  ///
  /// \return The surface positions
  const Kokkos::View<double *, Kokkos::LayoutLeft, DeviceMemorySpace> &get_surface_positions() const {
    return surface_positions_;
  }

  /// \brief Get the surface normals
  const Kokkos::View<double *, Kokkos::LayoutLeft, DeviceMemorySpace> &get_surface_normals() const {
    return surface_normals_;
  }

  /// \brief Get the quadrature weights
  const Kokkos::View<double *, Kokkos::LayoutLeft, DeviceMemorySpace> &get_quadrature_weights() const {
    return quadrature_weights_;
  }

  /// \brief Get the inverse of the self-interaction matrix
  const Kokkos::View<double **, Kokkos::LayoutLeft, DeviceMemorySpace> &get_M_inv() const {
    return M_inv_;
  }
  //@}

 private:
  //! \name Private member variables
  //@{

  size_t num_surface_nodes_;  //!< The number of nodes
  double viscosity_;          //!< The viscosity

  bool is_surface_positions_set_;                //!< Whether the surface positions have been set
  bool is_surface_normals_set_;                  //!< Whether the surface normals have been set
  bool is_quadrature_weights_set_;               //!< Whether the quadrature weights have been set
  bool is_inverse_self_interaction_matrix_set_;  //!< Whether the inverse of the self-interaction matrix has been set

  // Host Kokkos views
  Kokkos::View<double *, Kokkos::LayoutLeft, Kokkos::HostSpace>
      surface_positions_host_;  //!< The surface positions (host)
  Kokkos::View<double *, Kokkos::LayoutLeft, Kokkos::HostSpace> surface_normals_host_;  //!< The surface normals (host)
  Kokkos::View<double *, Kokkos::LayoutLeft, Kokkos::HostSpace>
      quadrature_weights_host_;  //!< The quadrature weights (host)
  Kokkos::View<double **, Kokkos::LayoutLeft, Kokkos::HostSpace>
      M_inv_host_;  //!< The inverse of the self-interaction matrix (host)

  // Device Kokkos views
  Kokkos::View<double *, Kokkos::LayoutLeft, DeviceMemorySpace> surface_positions_;  //!< The node positions (device)
  Kokkos::View<double *, Kokkos::LayoutLeft, DeviceMemorySpace> surface_normals_;    //!< The surface normals (device)
  Kokkos::View<double *, Kokkos::LayoutLeft, DeviceMemorySpace>
      quadrature_weights_;  //!< The quadrature weights (device)
  Kokkos::View<double **, Kokkos::LayoutLeft, DeviceMemorySpace>
      M_inv_;  //!< The inverse of the self-interaction matrix (device)
  //@}
};  // class Periphery

}  // namespace periphery

}  // namespace alens

}  // namespace mundy

#endif  // MUNDY_ALENS_INCLUDE_MUNDY_ALENS_PERIPHERY_PERIPHERY_HPP_<|MERGE_RESOLUTION|>--- conflicted
+++ resolved
@@ -729,11 +729,7 @@
     const double fz = source_forces(3 * s + 2);
 
     const double r2 = dx * dx + dy * dy + dz * dz;
-<<<<<<< HEAD
     const double rinv = r2 < DOUBLE_ZERO ? 0.0 : quake_inv_sqrt(r2);
-=======
-    const double rinv = r2 < DOUBLE_ZERO ? 0.0 : 1.0 / Kokkos::sqrt(r2);
->>>>>>> 40ac5fcb
     const double rinv3 = rinv * rinv * rinv;
 
     const double f_dot_r = fx * dx + fy * dy + fz * dz;
@@ -745,11 +741,7 @@
     vz_accum += scale_factor_rinv3 * (r2 * fz + dz * f_dot_r);
   };
 
-<<<<<<< HEAD
   panelize_velocity_kernel_over_target_points<32>(space, num_target_points, num_source_points, target_velocities,
-=======
-  panelize_velocity_kernel_over_target_points<128>(space, num_target_points, num_source_points, target_velocities,
->>>>>>> 40ac5fcb
                                                    stokes_computation);
 }
 
@@ -825,11 +817,7 @@
     // vz_accum += scale_factor_rinv3 * (r2 * fz + dz * inner_prod);
 
     const double r2 = dx * dx + dy * dy + dz * dz;
-<<<<<<< HEAD
     const double rinv = r2 < DOUBLE_ZERO ? 0.0 : quake_inv_sqrt(r2);
-=======
-    const double rinv = r2 < DOUBLE_ZERO ? 0.0 : 1.0 / Kokkos::sqrt(r2);
->>>>>>> 40ac5fcb
     const double rinv2 = rinv * rinv;
 
     const double f_dot_r_rinv2 = (fx * dx + fy * dy + fz * dz) * rinv2;
@@ -841,11 +829,7 @@
     vz_accum += scale_factor_rinv * (fz + dz * f_dot_r_rinv2);
   };
 
-<<<<<<< HEAD
   panelize_velocity_kernel_over_target_points<32>(space, num_target_points, num_source_points, target_velocities,
-=======
-  panelize_velocity_kernel_over_target_points<128>(space, num_target_points, num_source_points, target_velocities,
->>>>>>> 40ac5fcb
                                                    weighted_stokes_computation);
 }
 
@@ -923,11 +907,7 @@
 
     const double a2_over_three = one_over_three * a * a;
     const double r2 = dx * dx + dy * dy + dz * dz;
-<<<<<<< HEAD
     const double rinv = r2 < DOUBLE_ZERO ? 0.0 : quake_inv_sqrt(r2);
-=======
-    const double rinv = r2 < DOUBLE_ZERO ? 0.0 : 1.0 / Kokkos::sqrt(r2);
->>>>>>> 40ac5fcb
     const double rinv3 = rinv * rinv * rinv;
     const double rinv5 = rinv * rinv * rinv3;
     const double fdotr = fx * dx + fy * dy + fz * dz;
@@ -956,11 +936,7 @@
     vz_accum += v2 + lap_coeff * lap2;
   };
 
-<<<<<<< HEAD
   panelize_velocity_kernel_over_target_points<32>(space, num_target_points, num_source_points, target_velocities,
-                                                   rpy_computation);
-=======
-  panelize_velocity_kernel_over_target_points<128>(space, num_target_points, num_source_points, target_velocities,
                                                    rpy_computation);
 }
 
@@ -1103,9 +1079,8 @@
     }
   };
 
-  panelize_velocity_kernel_over_target_points<128>(space, num_target_points, num_source_points, target_velocities,
+  panelize_velocity_kernel_over_target_points<32>(space, num_target_points, num_source_points, target_velocities,
                                                    rpyc_computation);
->>>>>>> 40ac5fcb
 }
 
 /// \brief Apply the stokes double layer kernel with singularity subtraction) to map source forces to target velocities:
@@ -1188,11 +1163,7 @@
 
     // Compute rinv5. If r is zero, set rinv5 to zero, effectively setting the diagonal of K to zero.
     const double dr2 = dx * dx + dy * dy + dz * dz;
-<<<<<<< HEAD
     const double rinv = dr2 < DOUBLE_ZERO ? 0.0 : quake_inv_sqrt(dr2);
-=======
-    const double rinv = dr2 < DOUBLE_ZERO ? 0.0 : 1.0 / Kokkos::sqrt(dr2);
->>>>>>> 40ac5fcb
     const double rinv2 = rinv * rinv;
     const double rinv5 = rinv * rinv2 * rinv2;
 
@@ -1227,11 +1198,7 @@
     vz_accum += dz * coeff;
   };
 
-<<<<<<< HEAD
   panelize_velocity_kernel_over_target_points<32>(space, num_target_points, num_source_points, target_velocities,
-=======
-  panelize_velocity_kernel_over_target_points<128>(space, num_target_points, num_source_points, target_velocities,
->>>>>>> 40ac5fcb
                                                    stokes_double_layer_computation);
 }
 
@@ -1314,11 +1281,7 @@
 
     // Compute rinv5. If r is zero, set rinv5 to zero, effectively setting the diagonal of K to zero.
     const double dr2 = dx * dx + dy * dy + dz * dz;
-<<<<<<< HEAD
     const double rinv = dr2 < DOUBLE_ZERO ? 0.0 : quake_inv_sqrt(dr2);
-=======
-    const double rinv = dr2 < DOUBLE_ZERO ? 0.0 : 1.0 / Kokkos::sqrt(dr2);
->>>>>>> 40ac5fcb
     const double rinv2 = rinv * rinv;
     const double rinv5 = rinv * rinv2 * rinv2;
 
@@ -1344,11 +1307,7 @@
     vz_accum += dz * coeff;
   };
 
-<<<<<<< HEAD
   panelize_velocity_kernel_over_target_points<32>(space, num_target_points, num_source_points, target_velocities,
-=======
-  panelize_velocity_kernel_over_target_points<128>(space, num_target_points, num_source_points, target_velocities,
->>>>>>> 40ac5fcb
                                                    stokes_double_layer_contribution);
 }
 
@@ -1461,11 +1420,7 @@
 
         // Compute rinv5. If r is zero, set rinv5 to zero, effectively setting the diagonal of K to zero.
         const double dr2 = dx * dx + dy * dy + dz * dz;
-<<<<<<< HEAD
         const double rinv = dr2 < DOUBLE_ZERO ? 0.0 : quake_inv_sqrt(dr2);
-=======
-        const double rinv = dr2 < DOUBLE_ZERO ? 0.0 : 1.0 / Kokkos::sqrt(dr2);
->>>>>>> 40ac5fcb
         const double rinv2 = rinv * rinv;
         const double rinv5 = rinv * rinv2 * rinv2;
 
@@ -1709,11 +1664,7 @@
     vz_accum += normal_t2 * scaled_normal_dot_force;
   };
 
-<<<<<<< HEAD
   panelize_velocity_kernel_over_target_points<32>(space, num_target_points, num_source_points, target_velocities,
-=======
-  panelize_velocity_kernel_over_target_points<128>(space, num_target_points, num_source_points, target_velocities,
->>>>>>> 40ac5fcb
                                                    complementary_contribution);
 }
 
@@ -1882,11 +1833,7 @@
 
     // Compute rinv5. If r is zero, set rinv5 to zero, effectively setting the diagonal of K to zero.
     const double dr2 = dx * dx + dy * dy + dz * dz;
-<<<<<<< HEAD
     const double rinv = dr2 < DOUBLE_ZERO ? 0.0 : quake_inv_sqrt(dr2);
-=======
-    const double rinv = dr2 < DOUBLE_ZERO ? 0.0 : 1.0 / Kokkos::sqrt(dr2);
->>>>>>> 40ac5fcb
     const double rinv2 = rinv * rinv;
     const double rinv5 = rinv * rinv2 * rinv2;
 
@@ -1916,11 +1863,7 @@
     vz_accum += dz * coeff + scaled_normal_dot_force * normal_t2;
   };
 
-<<<<<<< HEAD
   panelize_velocity_kernel_over_target_points<32>(space, num_target_points, num_source_points, target_velocities,
-=======
-  panelize_velocity_kernel_over_target_points<128>(space, num_target_points, num_source_points, target_velocities,
->>>>>>> 40ac5fcb
                                                    skfie_contribution);
 }
 
